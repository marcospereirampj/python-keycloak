#
# The MIT License (MIT)
#
# Copyright (C) 2017 Marcos Pereira <marcospereira.mpj@gmail.com>
#
# Permission is hereby granted, free of charge, to any person obtaining a copy of
# this software and associated documentation files (the "Software"), to deal in
# the Software without restriction, including without limitation the rights to
# use, copy, modify, merge, publish, distribute, sublicense, and/or sell copies of
# the Software, and to permit persons to whom the Software is furnished to do so,
# subject to the following conditions:
#
# The above copyright notice and this permission notice shall be included in all
# copies or substantial portions of the Software.
#
# THE SOFTWARE IS PROVIDED "AS IS", WITHOUT WARRANTY OF ANY KIND, EXPRESS OR
# IMPLIED, INCLUDING BUT NOT LIMITED TO THE WARRANTIES OF MERCHANTABILITY, FITNESS
# FOR A PARTICULAR PURPOSE AND NONINFRINGEMENT. IN NO EVENT SHALL THE AUTHORS OR
# COPYRIGHT HOLDERS BE LIABLE FOR ANY CLAIM, DAMAGES OR OTHER LIABILITY, WHETHER
# IN AN ACTION OF CONTRACT, TORT OR OTHERWISE, ARISING FROM, OUT OF OR IN
# CONNECTION WITH THE SOFTWARE OR THE USE OR OTHER DEALINGS IN THE SOFTWARE.

# Unless otherwise stated in the comments, "id", in e.g. user_id, refers to the
# internal Keycloak server ID, usually a uuid string

"""The keycloak admin module."""

from __future__ import annotations

import copy
import json

from requests_toolbelt import MultipartEncoder

from . import urls_patterns
from .exceptions import (
    HTTP_ACCEPTED,
    HTTP_BAD_REQUEST,
    HTTP_CREATED,
    HTTP_NO_CONTENT,
    HTTP_NOT_FOUND,
    HTTP_OK,
    KeycloakDeleteError,
    KeycloakGetError,
    KeycloakPostError,
    KeycloakPutError,
    raise_error_from_response,
)
from .openid_connection import KeycloakOpenIDConnection


class KeycloakAdmin:
    """
    Keycloak Admin client.

    :param server_url: Keycloak server url
    :type server_url: str
    :param username: admin username
    :type username: str
    :param password: admin password
    :type password: str
    :param token: access and refresh tokens
    :type token: dict
    :param totp: Time based OTP
    :type totp: str
    :param realm_name: realm name
    :type realm_name: str
    :param client_id: client id
    :type client_id: str
    :param verify: Boolean value to enable or disable certificate validation or a string
        containing a path to a CA bundle to use
    :type verify: Union[bool,str]
    :param client_secret_key: client secret key
        (optional, required only for access type confidential)
    :type client_secret_key: str
    :param custom_headers: dict of custom header to pass to each HTML request
    :type custom_headers: dict
    :param user_realm_name: The realm name of the user, if different from realm_name
    :type user_realm_name: str
    :param timeout: connection timeout in seconds
    :type timeout: int
    :param cert: An SSL certificate used by the requested host to authenticate the client.
        Either a path to an SSL certificate file, or two-tuple of
        (certificate file, key file).
    :type cert: Union[str,Tuple[str,str]]
    :param max_retries: The total number of times to retry HTTP requests.
    :type max_retries: int
    :param connection: A KeycloakOpenIDConnection as an alternative to individual params.
    :type connection: KeycloakOpenIDConnection
    """

    PAGE_SIZE = 100

    def __init__(
        self,
        server_url: str | None = None,
        grant_type: str | None = None,
        username: str | None = None,
        password: str | None = None,
        token: dict | None = None,
        totp: str | None = None,
        realm_name: str = "master",
        client_id: str = "admin-cli",
        verify: bool | str = True,
        client_secret_key: str | None = None,
        custom_headers: dict | None = None,
        user_realm_name: str | None = None,
        timeout: int = 60,
        cert: str | tuple | None = None,
        max_retries: int = 1,
        connection: KeycloakOpenIDConnection | None = None,
    ) -> None:
        """
        Init method.

        :param server_url: Keycloak server url
        :type server_url: str
        :param grant_type: grant type for authn
        :type grant_type: str
        :param username: admin username
        :type username: str
        :param password: admin password
        :type password: str
        :param token: access and refresh tokens
        :type token: dict
        :param totp: Time based OTP
        :type totp: str
        :param realm_name: realm name
        :type realm_name: str
        :param client_id: client id
        :type client_id: str
        :param verify: Boolean value to enable or disable certificate validation or a string
            containing a path to a CA bundle to use
        :type verify: Union[bool,str]
        :param client_secret_key: client secret key
            (optional, required only for access type confidential)
        :type client_secret_key: str
        :param custom_headers: dict of custom header to pass to each HTML request
        :type custom_headers: dict
        :param user_realm_name: The realm name of the user, if different from realm_name
        :type user_realm_name: str
        :param timeout: connection timeout in seconds
        :type timeout: int
        :param cert: An SSL certificate used by the requested host to authenticate the client.
            Either a path to an SSL certificate file, or two-tuple of (certificate file, key file).
        :type cert: Union[str,Tuple[str,str]]
        :param max_retries: The total number of times to retry HTTP requests.
        :type max_retries: int
        :param connection: An OpenID Connection as an alternative to individual params.
        :type connection: KeycloakOpenIDConnection
        """
        self.connection = connection or KeycloakOpenIDConnection(
            server_url=server_url,
            grant_type=grant_type,
            username=username,
            password=password,
            token=token,
            totp=totp,
            realm_name=realm_name,
            client_id=client_id,
            verify=verify,
            client_secret_key=client_secret_key,
            user_realm_name=user_realm_name,
            custom_headers=custom_headers,
            timeout=timeout,
            cert=cert,
            max_retries=max_retries,
        )

    @property
    def connection(self) -> KeycloakOpenIDConnection:
        """
        Get connection.

        :returns: Connection manager
        :rtype: KeycloakOpenIDConnection
        """
        return self._connection

    @connection.setter
    def connection(self, value: KeycloakOpenIDConnection) -> None:
        self._connection = value

    def __fetch_all(self, url: str, query: dict | None = None) -> list:
        """
        Paginate over get requests.

        Wrapper function to paginate GET requests.

        :param url: The url on which the query is executed
        :type url: str
        :param query: Existing query parameters (optional)
        :type query: dict

        :return: Combined results of paginated queries
        :rtype: list
        """
        results = []

        # initialize query if it was called with None
        if not query:
            query = {}

        page = 0
        query["max"] = self.PAGE_SIZE

        # fetch until we can
        while True:
            query["first"] = page * self.PAGE_SIZE
            partial_results = raise_error_from_response(
                self.connection.raw_get(url, **query),
                KeycloakGetError,
            )
            if not partial_results:
                break
            results.extend(partial_results)
            if len(partial_results) < query["max"]:
                break
            page += 1

        return results

    def __fetch_paginated(self, url: str, query: dict | None = None) -> dict | list:
        """
        Make a specific paginated request.

        :param url: The url on which the query is executed
        :type url: str
        :param query: Pagination settings
        :type query: dict
        :returns: Response
        :rtype: dict
        """
        query = query or {}
        return raise_error_from_response(self.connection.raw_get(url, **query), KeycloakGetError)

    def get_current_realm(self) -> str:
        """
        Return the currently configured realm.

        :returns: Currently configured realm name
        :rtype: str
        """
        return self.connection.realm_name

    def change_current_realm(self, realm_name: str) -> None:
        """
        Change the current realm.

        :param realm_name: The name of the realm to be configured as current
        :type realm_name: str
        """
        self.connection.realm_name = realm_name

    def import_realm(self, payload: dict) -> dict | bytes:
        """
        Import a new realm from a RealmRepresentation.

        Realm name must be unique.

        RealmRepresentation
        https://www.keycloak.org/docs-api/24.0.2/rest-api/index.html#_realmrepresentation

        :param payload: RealmRepresentation
        :type payload: dict
        :return: RealmRepresentation
        :rtype: dict
        """
        data_raw = self.connection.raw_post(
            urls_patterns.URL_ADMIN_REALMS,
            data=json.dumps(payload),
        )
        return raise_error_from_response(
            data_raw,
            KeycloakPostError,
            expected_codes=[HTTP_CREATED],
        )

    def partial_import_realm(self, realm_name: str, payload: dict) -> dict | bytes:
        """
        Partial import realm configuration from PartialImportRepresentation.

        Realm partialImport is used for modifying configuration of existing realm.

        PartialImportRepresentation
        https://www.keycloak.org/docs-api/24.0.2/rest-api/#_partialimportrepresentation

        :param realm_name: Realm name (not the realm id)
        :type realm_name: str
        :param payload: PartialImportRepresentation
        :type payload: dict

        :return: PartialImportResponse
        :rtype: dict
        """
        params_path = {"realm-name": realm_name}
        data_raw = self.connection.raw_post(
            urls_patterns.URL_ADMIN_REALM_PARTIAL_IMPORT.format(**params_path),
            data=json.dumps(payload),
        )
        return raise_error_from_response(data_raw, KeycloakPostError, expected_codes=[HTTP_OK])

    def export_realm(
        self,
        export_clients: bool = False,
        export_groups_and_role: bool = False,
    ) -> dict:
        """
        Export the realm configurations in the json format.

        RealmRepresentation
        https://www.keycloak.org/docs-api/24.0.2/rest-api/index.html#_partialexport

        :param export_clients: Skip if not want to export realm clients
        :type export_clients: bool
        :param export_groups_and_role: Skip if not want to export realm groups and roles
        :type export_groups_and_role: bool

        :return: realm configurations JSON
        :rtype: dict
        """
        params_path = {
            "realm-name": self.connection.realm_name,
            "export-clients": export_clients,
            "export-groups-and-roles": export_groups_and_role,
        }
        data_raw = self.connection.raw_post(
            urls_patterns.URL_ADMIN_REALM_EXPORT.format(**params_path),
            data="",
            exportClients=export_clients,
            exportGroupsAndRoles=export_groups_and_role,
        )
        return raise_error_from_response(data_raw, KeycloakPostError)

    def get_realms(self) -> list:
        """
        List all realms in Keycloak deployment.

        :return: realms list
        :rtype: list
        """
        data_raw = self.connection.raw_get(urls_patterns.URL_ADMIN_REALMS)
        return raise_error_from_response(data_raw, KeycloakGetError)

    def get_realm(self, realm_name: str) -> dict:
        """
        Get a specific realm.

        RealmRepresentation:
        https://www.keycloak.org/docs-api/24.0.2/rest-api/index.html#_realmrepresentation

        :param realm_name: Realm name (not the realm id)
        :type realm_name: str
        :return: RealmRepresentation
        :rtype: dict
        """
        params_path = {"realm-name": realm_name}
        data_raw = self.connection.raw_get(urls_patterns.URL_ADMIN_REALM.format(**params_path))
        return raise_error_from_response(data_raw, KeycloakGetError, expected_codes=[HTTP_OK])

    def create_realm(self, payload: dict, skip_exists: bool = False) -> dict | bytes:
        """
        Create a realm.

        RealmRepresentation:
        https://www.keycloak.org/docs-api/24.0.2/rest-api/index.html#_realmrepresentation

        :param payload: RealmRepresentation
        :type payload: dict
        :param skip_exists: Skip if Realm already exist.
        :type skip_exists: bool
        :return: Keycloak server response (RealmRepresentation)
        :rtype: dict
        """
        data_raw = self.connection.raw_post(
            urls_patterns.URL_ADMIN_REALMS,
            data=json.dumps(payload),
        )
        return raise_error_from_response(
            data_raw,
            KeycloakPostError,
            expected_codes=[HTTP_CREATED],
            skip_exists=skip_exists,
        )

    def update_realm(self, realm_name: str, payload: dict) -> dict | bytes:
        """
        Update a realm.

        This will only update top level attributes and will ignore any user,
        role, or client information in the payload.

        RealmRepresentation:
        https://www.keycloak.org/docs-api/24.0.2/rest-api/index.html#_realmrepresentation

        :param realm_name: Realm name (not the realm id)
        :type realm_name: str
        :param payload: RealmRepresentation
        :type payload: dict
        :return: Http response
        :rtype: dict
        """
        params_path = {"realm-name": realm_name}
        data_raw = self.connection.raw_put(
            urls_patterns.URL_ADMIN_REALM.format(**params_path),
            data=json.dumps(payload),
        )
        return raise_error_from_response(
            data_raw,
            KeycloakPutError,
            expected_codes=[HTTP_NO_CONTENT],
        )

    def delete_realm(self, realm_name: str) -> dict | bytes:
        """
        Delete a realm.

        :param realm_name: Realm name (not the realm id)
        :type realm_name: str
        :return: Http response
        :rtype: dict
        """
        params_path = {"realm-name": realm_name}
        data_raw = self.connection.raw_delete(urls_patterns.URL_ADMIN_REALM.format(**params_path))
        return raise_error_from_response(
            data_raw,
            KeycloakDeleteError,
            expected_codes=[HTTP_NO_CONTENT],
        )

    def get_users(self, query: dict | None = None) -> list:
        """
        Get all users.

        Return a list of users, filtered according to query parameters

        UserRepresentation
        https://www.keycloak.org/docs-api/24.0.2/rest-api/index.html#_userrepresentation

        :param query: Query parameters (optional)
        :type query: dict
        :return: users list
        :rtype: list
        """
        query = query or {}
        params_path = {"realm-name": self.connection.realm_name}
        url = urls_patterns.URL_ADMIN_USERS.format(**params_path)

        if "first" in query or "max" in query:
            return self.__fetch_paginated(url, query)

        return self.__fetch_all(url, query)

    def create_idp(self, payload: dict) -> dict | bytes:
        """
        Create an ID Provider.

        IdentityProviderRepresentation
        https://www.keycloak.org/docs-api/24.0.2/rest-api/index.html#_identityproviderrepresentation

        :param: payload: IdentityProviderRepresentation
        :type payload: dict
        :returns: Keycloak server response
        :rtype: dict
        """
        params_path = {"realm-name": self.connection.realm_name}
        data_raw = self.connection.raw_post(
            urls_patterns.URL_ADMIN_IDPS.format(**params_path),
            data=json.dumps(payload),
        )
        return raise_error_from_response(
            data_raw,
            KeycloakPostError,
            expected_codes=[HTTP_CREATED],
        )

    def update_idp(self, idp_alias: str, payload: dict) -> dict | bytes:
        """
        Update an ID Provider.

        IdentityProviderRepresentation
        https://www.keycloak.org/docs-api/24.0.2/rest-api/index.html#_identity_providers_resource

        :param: idp_alias: alias for IdP to update
        :type idp_alias: str
        :param: payload: The IdentityProviderRepresentation
        :type payload: dict
        :returns: Keycloak server response
        :rtype: dict
        """
        params_path = {"realm-name": self.connection.realm_name, "alias": idp_alias}
        data_raw = self.connection.raw_put(
            urls_patterns.URL_ADMIN_IDP.format(**params_path),
            data=json.dumps(payload),
        )
        return raise_error_from_response(
            data_raw,
            KeycloakPutError,
            expected_codes=[HTTP_NO_CONTENT],
        )

    def add_mapper_to_idp(self, idp_alias: str, payload: dict) -> dict | bytes:
        """
        Create an ID Provider.

        IdentityProviderRepresentation
        https://www.keycloak.org/docs-api/24.0.2/rest-api/index.html#_identityprovidermapperrepresentation

        :param: idp_alias: alias for Idp to add mapper in
        :type idp_alias: str
        :param: payload: IdentityProviderMapperRepresentation
        :type payload: dict
        :returns: Keycloak server response
        :rtype: dict
        """
        params_path = {"realm-name": self.connection.realm_name, "idp-alias": idp_alias}
        data_raw = self.connection.raw_post(
            urls_patterns.URL_ADMIN_IDP_MAPPERS.format(**params_path),
            data=json.dumps(payload),
        )
        return raise_error_from_response(
            data_raw,
            KeycloakPostError,
            expected_codes=[HTTP_CREATED],
        )

    def update_mapper_in_idp(self, idp_alias: str, mapper_id: str, payload: dict) -> dict | bytes:
        """
        Update an IdP mapper.

        IdentityProviderMapperRepresentation
        https://www.keycloak.org/docs-api/24.0.2/rest-api/index.html#_update

        :param: idp_alias: alias for Idp to fetch mappers
        :type idp_alias: str
        :param: mapper_id: Mapper Id to update
        :type mapper_id: str
        :param: payload: IdentityProviderMapperRepresentation
        :type payload: dict
        :return: Http response
        :rtype: dict
        """
        params_path = {
            "realm-name": self.connection.realm_name,
            "idp-alias": idp_alias,
            "mapper-id": mapper_id,
        }

        data_raw = self.connection.raw_put(
            urls_patterns.URL_ADMIN_IDP_MAPPER_UPDATE.format(**params_path),
            data=json.dumps(payload),
        )

        return raise_error_from_response(
            data_raw,
            KeycloakPutError,
            expected_codes=[HTTP_NO_CONTENT],
        )

    def get_idp_mappers(self, idp_alias: str) -> list:
        """
        Get IDP mappers.

        Returns a list of ID Providers mappers

        IdentityProviderMapperRepresentation
        https://www.keycloak.org/docs-api/24.0.2/rest-api/index.html#_getmappers

        :param: idp_alias: alias for Idp to fetch mappers
        :type idp_alias: str
        :return: array IdentityProviderMapperRepresentation
        :rtype: list
        """
        params_path = {"realm-name": self.connection.realm_name, "idp-alias": idp_alias}
        data_raw = self.connection.raw_get(
            urls_patterns.URL_ADMIN_IDP_MAPPERS.format(**params_path),
        )
        return raise_error_from_response(data_raw, KeycloakGetError)

    def get_idps(self) -> list:
        """
        Get IDPs.

        Returns a list of ID Providers,

        IdentityProviderRepresentation
        https://www.keycloak.org/docs-api/24.0.2/rest-api/index.html#_identityproviderrepresentation

        :return: array IdentityProviderRepresentation
        :rtype: list
        """
        params_path = {"realm-name": self.connection.realm_name}
        data_raw = self.connection.raw_get(urls_patterns.URL_ADMIN_IDPS.format(**params_path))
        return raise_error_from_response(data_raw, KeycloakGetError)

    def get_idp(self, idp_alias: str) -> dict:
        """
        Get IDP provider.

        Get the representation of a specific IDP Provider.

        IdentityProviderRepresentation
        https://www.keycloak.org/docs-api/24.0.2/rest-api/index.html#_identityproviderrepresentation

        :param: idp_alias: alias for IdP to get
        :type idp_alias: str
        :return: IdentityProviderRepresentation
        :rtype: dict
        """
        params_path = {"realm-name": self.connection.realm_name, "alias": idp_alias}
        data_raw = self.connection.raw_get(urls_patterns.URL_ADMIN_IDP.format(**params_path))
        return raise_error_from_response(data_raw, KeycloakGetError)

    def delete_idp(self, idp_alias: str) -> dict | bytes:
        """
        Delete an ID Provider.

        :param: idp_alias: idp alias name
        :type idp_alias: str
        :returns: Keycloak server response
        :rtype: dict
        """
        params_path = {"realm-name": self.connection.realm_name, "alias": idp_alias}
        data_raw = self.connection.raw_delete(urls_patterns.URL_ADMIN_IDP.format(**params_path))
        return raise_error_from_response(
            data_raw,
            KeycloakDeleteError,
            expected_codes=[HTTP_NO_CONTENT],
        )

    def create_user(self, payload: dict, exist_ok: bool = False) -> str:
        """
        Create a new user.

        Username must be unique

        UserRepresentation
        https://www.keycloak.org/docs-api/24.0.2/rest-api/index.html#_userrepresentation

        :param payload: UserRepresentation
        :type payload: dict
        :param exist_ok: If False, raise KeycloakGetError if username already exists.
            Otherwise, return existing user ID.
        :type exist_ok: bool

        :return: user_id
        :rtype: str
        """
        params_path = {"realm-name": self.connection.realm_name}

        if exist_ok:
            exists = self.get_user_id(username=payload["username"])

            if exists is not None:
                return str(exists)

        data_raw = self.connection.raw_post(
            urls_patterns.URL_ADMIN_USERS.format(**params_path),
            data=json.dumps(payload),
        )
        raise_error_from_response(data_raw, KeycloakPostError, expected_codes=[HTTP_CREATED])
        _last_slash_idx = data_raw.headers["Location"].rindex("/")
        return data_raw.headers["Location"][_last_slash_idx + 1 :]

    def users_count(self, query: dict | None = None) -> int:
        """
        Count users.

        https://www.keycloak.org/docs-api/24.0.2/rest-api/index.html#_users_resource

        :param query: (dict) Query parameters for users count
        :type query: dict

        :return: counter
        :rtype: int
        """
        query = query or {}
        params_path = {"realm-name": self.connection.realm_name}
        data_raw = self.connection.raw_get(
            urls_patterns.URL_ADMIN_USERS_COUNT.format(**params_path),
            **query,
        )
        return raise_error_from_response(data_raw, KeycloakGetError)

    def get_user_id(self, username: str) -> str | None:
        """
        Get internal keycloak user id from username.

        This is required for further actions against this user.

        UserRepresentation
        https://www.keycloak.org/docs-api/24.0.2/rest-api/index.html#_userrepresentation

        :param username: id in UserRepresentation
        :type username: str

        :return: user_id
        :rtype: str
        """
        lower_user_name = username.lower()
        users = self.get_users(query={"username": lower_user_name, "max": 1, "exact": True})
        return users[0]["id"] if len(users) == 1 else None

    def get_user(self, user_id: str, user_profile_metadata: bool = False) -> dict:
        """
        Get representation of the user.

        UserRepresentation
        https://www.keycloak.org/docs-api/24.0.2/rest-api/index.html#_userrepresentation

        :param user_id: User id
        :type user_id: str
        :param user_profile_metadata: Whether to include user profile metadata in the response
        :type user_profile_metadata: bool
        :return: UserRepresentation
        """
        params_path = {"realm-name": self.connection.realm_name, "id": user_id}
        data_raw = self.connection.raw_get(
            urls_patterns.URL_ADMIN_USER.format(**params_path),
            userProfileMetadata=user_profile_metadata,
        )
        return raise_error_from_response(data_raw, KeycloakGetError)

    def get_user_groups(
        self,
        user_id: str,
        query: dict | None = None,
        brief_representation: bool = True,
    ) -> list:
        """
        Get user groups.

        Returns a list of groups of which the user is a member

        :param user_id: User id
        :type user_id: str
        :param query: Additional query options
        :type query: dict
        :param brief_representation: whether to omit attributes in the response
        :type brief_representation: bool
        :return: user groups list
        :rtype: list
        """
        query = query or {}

        params = {"briefRepresentation": brief_representation}

        query.update(params)

        params_path = {"realm-name": self.connection.realm_name, "id": user_id}

        url = urls_patterns.URL_ADMIN_USER_GROUPS.format(**params_path)

        if "first" in query or "max" in query:
            return self.__fetch_paginated(url, query)

        return self.__fetch_all(url, query)

    def update_user(self, user_id: str, payload: dict) -> dict | bytes:
        """
        Update the user.

        :param user_id: User id
        :type user_id: str
        :param payload: UserRepresentation
        :type payload: dict

        :return: Http response
        :rtype: bytes
        """
        params_path = {"realm-name": self.connection.realm_name, "id": user_id}
        data_raw = self.connection.raw_put(
            urls_patterns.URL_ADMIN_USER.format(**params_path),
            data=json.dumps(payload),
        )
        return raise_error_from_response(
            data_raw,
            KeycloakPutError,
            expected_codes=[HTTP_NO_CONTENT],
        )

    def disable_user(self, user_id: str) -> dict | bytes:
        """
        Disable the user from the realm. Disabled users can not log in.

        :param user_id: User id
        :type user_id: str

        :return: Http response
        :rtype: bytes
        """
        return self.update_user(user_id=user_id, payload={"enabled": False})

    def enable_user(self, user_id: str) -> dict | bytes:
        """
        Enable the user from the realm.

        :param user_id: User id
        :type user_id: str

        :return: Http response
        :rtype: bytes
        """
        return self.update_user(user_id=user_id, payload={"enabled": True})

    def disable_all_users(self) -> None:
        """Disable all existing users."""
        users = self.get_users()
        for user in users:
            user_id = user["id"]
            self.disable_user(user_id=user_id)

    def enable_all_users(self) -> None:
        """Disable all existing users."""
        users = self.get_users()
        for user in users:
            user_id = user["id"]
            self.enable_user(user_id=user_id)

    def delete_user(self, user_id: str) -> dict | bytes:
        """
        Delete the user.

        :param user_id: User id
        :type user_id: str
        :return: Http response
        :rtype: bytes
        """
        params_path = {"realm-name": self.connection.realm_name, "id": user_id}
        data_raw = self.connection.raw_delete(urls_patterns.URL_ADMIN_USER.format(**params_path))
        return raise_error_from_response(
            data_raw,
            KeycloakDeleteError,
            expected_codes=[HTTP_NO_CONTENT],
        )

    def set_user_password(
        self,
        user_id: str,
        password: str,
        temporary: bool = True,
    ) -> dict | bytes:
        """
        Set up a password for the user.

        If temporary is True, the user will have to reset
        the temporary password next time they log in.

        https://www.keycloak.org/docs-api/24.0.2/rest-api/#_users_resource
        https://www.keycloak.org/docs-api/24.0.2/rest-api/#_credentialrepresentation

        :param user_id: User id
        :type user_id: str
        :param password: New password
        :type password: str
        :param temporary: True if password is temporary
        :type temporary: bool
        :returns: Response
        :rtype: dict
        """
        payload = {"type": "password", "temporary": temporary, "value": password}
        params_path = {"realm-name": self.connection.realm_name, "id": user_id}
        data_raw = self.connection.raw_put(
            urls_patterns.URL_ADMIN_RESET_PASSWORD.format(**params_path),
            data=json.dumps(payload),
        )
        return raise_error_from_response(
            data_raw,
            KeycloakPutError,
            expected_codes=[HTTP_NO_CONTENT],
        )

    def get_credentials(self, user_id: str) -> dict:
        """
        Get user credentials.

        Returns a list of credential belonging to the user.

        CredentialRepresentation
        https://www.keycloak.org/docs-api/24.0.2/rest-api/index.html#_credentialrepresentation

        :param: user_id: user id
        :type user_id: str
        :returns: Keycloak server response (CredentialRepresentation)
        :rtype: dict
        """
        params_path = {"realm-name": self.connection.realm_name, "id": user_id}
        data_raw = self.connection.raw_get(
            urls_patterns.URL_ADMIN_USER_CREDENTIALS.format(**params_path),
        )
        return raise_error_from_response(data_raw, KeycloakGetError)

    def delete_credential(self, user_id: str, credential_id: str) -> dict | bytes:
        """
        Delete credential of the user.

        CredentialRepresentation
        https://www.keycloak.org/docs-api/24.0.2/rest-api/index.html#_credentialrepresentation

        :param: user_id: user id
        :type user_id: str
        :param: credential_id: credential id
        :type credential_id: str
        :return: Keycloak server response (ClientRepresentation)
        :rtype: bytes
        """
        params_path = {
            "realm-name": self.connection.realm_name,
            "id": user_id,
            "credential_id": credential_id,
        }
        data_raw = self.connection.raw_delete(
            urls_patterns.URL_ADMIN_USER_CREDENTIAL.format(**params_path),
        )
        return raise_error_from_response(data_raw, KeycloakDeleteError)

    def user_logout(self, user_id: str) -> dict | bytes:
        """
        Log out the user.

        https://www.keycloak.org/docs-api/24.0.2/rest-api/index.html#_logout

        :param user_id: User id
        :type user_id: str
        :returns: Keycloak server response
        :rtype: bytes
        """
        params_path = {"realm-name": self.connection.realm_name, "id": user_id}
        data_raw = self.connection.raw_post(
            urls_patterns.URL_ADMIN_USER_LOGOUT.format(**params_path),
            data="",
        )
        return raise_error_from_response(
            data_raw,
            KeycloakPostError,
            expected_codes=[HTTP_NO_CONTENT],
        )

    def user_consents(self, user_id: str) -> list:
        """
        Get consents granted by the user.

        UserConsentRepresentation
        https://www.keycloak.org/docs-api/24.0.2/rest-api/index.html#_userconsentrepresentation

        :param user_id: User id
        :type user_id: str
        :returns: List of UserConsentRepresentations
        :rtype: list
        """
        params_path = {"realm-name": self.connection.realm_name, "id": user_id}
        data_raw = self.connection.raw_get(
            urls_patterns.URL_ADMIN_USER_CONSENTS.format(**params_path),
        )
        return raise_error_from_response(data_raw, KeycloakGetError)

    def get_user_social_logins(self, user_id: str) -> list:
        """
        Get user social logins.

        Returns a list of federated identities/social logins of which the user has been associated
        with
        :param user_id: User id
        :type user_id: str
        :returns: Federated identities list
        :rtype: list
        """
        params_path = {"realm-name": self.connection.realm_name, "id": user_id}
        data_raw = self.connection.raw_get(
            urls_patterns.URL_ADMIN_USER_FEDERATED_IDENTITIES.format(**params_path),
        )
        return raise_error_from_response(data_raw, KeycloakGetError)

    def add_user_social_login(
        self,
        user_id: str,
        provider_id: str,
        provider_userid: str,
        provider_username: str,
    ) -> dict | bytes:
        """
        Add a federated identity / social login provider to the user.

        :param user_id: User id
        :type user_id: str
        :param provider_id: Social login provider id
        :type provider_id: str
        :param provider_userid: userid specified by the provider
        :type provider_userid: str
        :param provider_username: username specified by the provider
        :type provider_username: str
        :returns: Keycloak server response
        :rtype: bytes
        """
        payload = {
            "identityProvider": provider_id,
            "userId": provider_userid,
            "userName": provider_username,
        }
        params_path = {
            "realm-name": self.connection.realm_name,
            "id": user_id,
            "provider": provider_id,
        }
        data_raw = self.connection.raw_post(
            urls_patterns.URL_ADMIN_USER_FEDERATED_IDENTITY.format(**params_path),
            data=json.dumps(payload),
        )
        return raise_error_from_response(
            data_raw,
            KeycloakPostError,
            expected_codes=[HTTP_CREATED, HTTP_NO_CONTENT],
        )

    def delete_user_social_login(self, user_id: str, provider_id: str) -> dict | bytes:
        """
        Delete a federated identity / social login provider from the user.

        :param user_id: User id
        :type user_id: str
        :param provider_id: Social login provider id
        :type provider_id: str
        :returns: Keycloak server response
        :rtype: bytes
        """
        params_path = {
            "realm-name": self.connection.realm_name,
            "id": user_id,
            "provider": provider_id,
        }
        data_raw = self.connection.raw_delete(
            urls_patterns.URL_ADMIN_USER_FEDERATED_IDENTITY.format(**params_path),
        )
        return raise_error_from_response(
            data_raw,
            KeycloakDeleteError,
            expected_codes=[HTTP_NO_CONTENT],
        )

    def send_update_account(
        self,
        user_id: str,
        payload: dict,
        client_id: str | None = None,
        lifespan: int | None = None,
        redirect_uri: str | None = None,
    ) -> dict | bytes:
        """
        Send an update account email to the user.

        An email contains a link the user can click to perform a set of required actions.

        :param user_id: User id
        :type user_id: str
        :param payload: A list of actions for the user to complete
        :type payload: list
        :param client_id: Client id (optional)
        :type client_id: str
        :param lifespan: Number of seconds after which the generated token expires (optional)
        :type lifespan: int
        :param redirect_uri: The redirect uri (optional)
        :type redirect_uri: str

        :returns: Keycloak server response
        :rtype: bytes
        """
        params_path = {"realm-name": self.connection.realm_name, "id": user_id}
        params_query = {"client_id": client_id, "lifespan": lifespan, "redirect_uri": redirect_uri}
        data_raw = self.connection.raw_put(
            urls_patterns.URL_ADMIN_SEND_UPDATE_ACCOUNT.format(**params_path),
            data=json.dumps(payload),
            **params_query,
        )
        return raise_error_from_response(data_raw, KeycloakPutError)

    def send_verify_email(
        self,
        user_id: str,
        client_id: str | None = None,
        redirect_uri: str | None = None,
    ) -> dict | bytes:
        """
        Send a update account email to the user.

        An email contains a link the user can click to perform a set of required actions.

        :param user_id: User id
        :type user_id: str
        :param client_id: Client id (optional)
        :type client_id: str
        :param redirect_uri: Redirect uri (optional)
        :type redirect_uri: str

        :returns: Keycloak server response
        :rtype: bytes
        """
        params_path = {"realm-name": self.connection.realm_name, "id": user_id}
        params_query = {"client_id": client_id, "redirect_uri": redirect_uri}
        data_raw = self.connection.raw_put(
            urls_patterns.URL_ADMIN_SEND_VERIFY_EMAIL.format(**params_path),
            data={},
            **params_query,
        )
        return raise_error_from_response(data_raw, KeycloakPutError)

    def get_sessions(self, user_id: str) -> list:
        """
        Get sessions associated with the user.

        UserSessionRepresentation
        https://www.keycloak.org/docs-api/24.0.2/rest-api/index.html#_usersessionrepresentation

        :param user_id: Id of user
        :type user_id: str
        :return: UserSessionRepresentation
        :rtype: list
        """
        params_path = {"realm-name": self.connection.realm_name, "id": user_id}
        data_raw = self.connection.raw_get(
            urls_patterns.URL_ADMIN_GET_SESSIONS.format(**params_path),
        )
        return raise_error_from_response(data_raw, KeycloakGetError)

    def get_server_info(self) -> dict:
        """
        Get themes, social providers, etc. on this server.

        ServerInfoRepresentation
        https://www.keycloak.org/docs-api/24.0.2/rest-api/index.html#_serverinforepresentation

        :return: ServerInfoRepresentation
        :rtype: dict
        """
        data_raw = self.connection.raw_get(urls_patterns.URL_ADMIN_SERVER_INFO)
        return raise_error_from_response(data_raw, KeycloakGetError)

    def get_groups(self, query: dict | None = None, full_hierarchy: bool = False) -> list:
        """
        Get groups.

        Returns a list of groups belonging to the realm

        GroupRepresentation
        https://www.keycloak.org/docs-api/24.0.2/rest-api/#_grouprepresentation

        Notice that when using full_hierarchy=True, the response will be a nested structure
        containing all the children groups. If used with query parameters, the full_hierarchy
        will be applied to the received groups only.

        :param query: Additional query options
        :type query: dict
        :param full_hierarchy: If True, return all of the nested children groups, otherwise only
            the first level children are returned
        :type full_hierarchy: bool
        :return: array GroupRepresentation
        :rtype: list
        """
        query = query or {}
        params_path = {"realm-name": self.connection.realm_name}
        url = urls_patterns.URL_ADMIN_GROUPS.format(**params_path)

        if "first" in query or "max" in query:
            groups = self.__fetch_paginated(url, query)
        else:
            groups = self.__fetch_all(url, query)

        # For version +23.0.0
        for group in groups:
            if group.get("subGroupCount"):
                group["subGroups"] = self.get_group_children(
                    group_id=group.get("id"),
                    full_hierarchy=full_hierarchy,
                )

        return groups

    def get_group(self, group_id: str, full_hierarchy: bool = False) -> dict:
        """
        Get group by id.

        Returns full group details

        GroupRepresentation
        https://www.keycloak.org/docs-api/24.0.2/rest-api/#_grouprepresentation

        :param group_id: The group id
        :type group_id: str
        :param full_hierarchy: If True, return all of the nested children groups, otherwise only
            the first level children are returned
        :type full_hierarchy: bool
        :return: Keycloak server response (GroupRepresentation)
        :rtype: dict
        """
        params_path = {"realm-name": self.connection.realm_name, "id": group_id}
        response = self.connection.raw_get(urls_patterns.URL_ADMIN_GROUP.format(**params_path))

        if response.status_code >= HTTP_BAD_REQUEST:
            return raise_error_from_response(response, KeycloakGetError)

        # For version +23.0.0
        group = response.json()
        if group.get("subGroupCount"):
            group["subGroups"] = self.get_group_children(
                group.get("id"),
                full_hierarchy=full_hierarchy,
            )

        return group

    def get_subgroups(self, group: str, path: str) -> dict | None:
        """
        Get subgroups.

        Utility function to iterate through nested group structures

        GroupRepresentation
        https://www.keycloak.org/docs-api/24.0.2/rest-api/#_grouprepresentation

        :param group: group (GroupRepresentation)
        :type group: dict
        :param path: group path (string)
        :type path: str
        :return: Keycloak server response (GroupRepresentation)
        :rtype: dict
        """
        for subgroup in group["subGroups"]:
            if subgroup["path"] == path:
                return subgroup
            if subgroup["subGroups"]:
                for _subgroup in group["subGroups"]:
                    result = self.get_subgroups(_subgroup, path)
                    if result:
                        return result

        # went through the tree without hits
        return None

    def get_group_children(
        self,
        group_id: str,
        query: dict | None = None,
        full_hierarchy: bool = False,
    ) -> dict:
        """
        Get group children by parent id.

        Returns full group children details

        :param group_id: The parent group id
        :type group_id: str
        :param query: Additional query options
        :type query: dict
        :param full_hierarchy: If True, return all of the nested children groups
        :type full_hierarchy: bool
        :return: Keycloak server response (GroupRepresentation)
        :rtype: dict
        :raises ValueError: If both query and full_hierarchy parameters are used
        """
        query = query or {}
        if query and full_hierarchy:
            msg = "Cannot use both query and full_hierarchy parameters"
            raise ValueError(msg)

        params_path = {"realm-name": self.connection.realm_name, "id": group_id}
        url = urls_patterns.URL_ADMIN_GROUP_CHILD.format(**params_path)
        if "first" in query or "max" in query:
            return self.__fetch_paginated(url, query)
        res = self.__fetch_all(url, query)

        if not full_hierarchy:
            return res

        for group in res:
            if group.get("subGroupCount"):
                group["subGroups"] = self.get_group_children(
                    group_id=group.get("id"),
                    full_hierarchy=full_hierarchy,
                )

        return res

    def get_group_members(self, group_id: str, query: dict | None = None) -> list:
        """
        Get members by group id.

        Returns group members

        GroupRepresentation
        https://www.keycloak.org/docs-api/24.0.2/rest-api/#_userrepresentation

        :param group_id: The group id
        :type group_id: str
        :param query: Additional query parameters
            (see https://www.keycloak.org/docs-api/24.0.2/rest-api/index.html#_getmembers)
        :type query: dict
        :return: Keycloak server response (UserRepresentation)
        :rtype: list
        """
        query = query or {}
        params_path = {"realm-name": self.connection.realm_name, "id": group_id}
        url = urls_patterns.URL_ADMIN_GROUP_MEMBERS.format(**params_path)

        if "first" in query or "max" in query:
            return self.__fetch_paginated(url, query)

        return self.__fetch_all(url, query)

    def get_group_by_path(self, path: str) -> dict:
        """
        Get group id based on name or path.

        Returns full group details for a group defined by path

        GroupRepresentation
        https://www.keycloak.org/docs-api/24.0.2/rest-api/#_grouprepresentation

        :param path: group path
        :type path: str
        :return: Keycloak server response (GroupRepresentation)
        :rtype: dict
        """
        params_path = {"realm-name": self.connection.realm_name, "path": path}
        data_raw = self.connection.raw_get(
            urls_patterns.URL_ADMIN_GROUP_BY_PATH.format(**params_path),
        )
        return raise_error_from_response(data_raw, KeycloakGetError, [HTTP_OK, HTTP_NOT_FOUND])

    def create_group(
        self,
        payload: dict,
        parent: str | None = None,
        skip_exists: bool = False,
    ) -> str | None:
        """
        Create a group in the Realm.

        GroupRepresentation
        https://www.keycloak.org/docs-api/24.0.2/rest-api/#_grouprepresentation

        :param payload: GroupRepresentation
        :type payload: dict
        :param parent: parent group's id. Required to create a sub-group.
        :type parent: str
        :param skip_exists: If true then do not raise an error if it already exists
        :type skip_exists: bool

        :return: Group id for newly created group or None for an existing group
        :rtype: str
        """
        if parent is None:
            params_path = {"realm-name": self.connection.realm_name}
            data_raw = self.connection.raw_post(
                urls_patterns.URL_ADMIN_GROUPS.format(**params_path),
                data=json.dumps(payload),
            )
        else:
            params_path = {"realm-name": self.connection.realm_name, "id": parent}
            data_raw = self.connection.raw_post(
                urls_patterns.URL_ADMIN_GROUP_CHILD.format(**params_path),
                data=json.dumps(payload),
            )

        raise_error_from_response(
            data_raw,
            KeycloakPostError,
            expected_codes=[HTTP_CREATED],
            skip_exists=skip_exists,
        )
        try:
            _last_slash_idx = data_raw.headers["Location"].rindex("/")
            return data_raw.headers["Location"][_last_slash_idx + 1 :]
        except KeyError:
            return None

    def update_group(self, group_id: str, payload: dict) -> dict | bytes:
        """
        Update group, ignores subgroups.

        GroupRepresentation
        https://www.keycloak.org/docs-api/24.0.2/rest-api/#_grouprepresentation

        :param group_id: id of group
        :type group_id: str
        :param payload: GroupRepresentation with updated information.
        :type payload: dict

        :return: Http response
        :rtype: bytes
        """
        params_path = {"realm-name": self.connection.realm_name, "id": group_id}
        data_raw = self.connection.raw_put(
            urls_patterns.URL_ADMIN_GROUP.format(**params_path),
            data=json.dumps(payload),
        )
        return raise_error_from_response(
            data_raw,
            KeycloakPutError,
            expected_codes=[HTTP_NO_CONTENT],
        )

    def groups_count(self, query: dict | None = None) -> dict:
        """
        Count groups.

        https://www.keycloak.org/docs-api/24.0.2/rest-api/index.html#_groups

        :param query: (dict) Query parameters for groups count
        :type query: dict

        :return: Keycloak Server Response
        :rtype: dict
        """
        query = query or {}
        params_path = {"realm-name": self.connection.realm_name}
        data_raw = self.connection.raw_get(
            urls_patterns.URL_ADMIN_GROUPS_COUNT.format(**params_path),
            **query,
        )
        return raise_error_from_response(data_raw, KeycloakGetError)

    def group_set_permissions(self, group_id: str, enabled: bool = True) -> bytes:
        """
        Enable/Disable permissions for a group.

        Cannot delete group if disabled

        :param group_id: id of group
        :type group_id: str
        :param enabled: Enabled flag
        :type enabled: bool
        :return: Keycloak server response
        :rtype: bytes
        """
        params_path = {"realm-name": self.connection.realm_name, "id": group_id}
        data_raw = self.connection.raw_put(
            urls_patterns.URL_ADMIN_GROUP_PERMISSIONS.format(**params_path),
            data=json.dumps({"enabled": enabled}),
        )
        return raise_error_from_response(data_raw, KeycloakPutError)

    def group_user_add(self, user_id: str, group_id: str) -> bytes:
        """
        Add user to group (user_id and group_id).

        :param user_id:  id of user
        :type user_id: str
        :param group_id:  id of group to add to
        :type group_id: str
        :return: Keycloak server response
        :rtype: bytes
        """
        params_path = {
            "realm-name": self.connection.realm_name,
            "id": user_id,
            "group-id": group_id,
        }
        data_raw = self.connection.raw_put(
            urls_patterns.URL_ADMIN_USER_GROUP.format(**params_path),
            data=None,
        )
        return raise_error_from_response(
            data_raw,
            KeycloakPutError,
            expected_codes=[HTTP_NO_CONTENT],
        )

    def group_user_remove(self, user_id: str, group_id: str) -> bytes:
        """
        Remove user from group (user_id and group_id).

        :param user_id:  id of user
        :type user_id: str
        :param group_id:  id of group to remove from
        :type group_id: str
        :return: Keycloak server response
        :rtype: bytes
        """
        params_path = {
            "realm-name": self.connection.realm_name,
            "id": user_id,
            "group-id": group_id,
        }
        data_raw = self.connection.raw_delete(
            urls_patterns.URL_ADMIN_USER_GROUP.format(**params_path),
        )
        return raise_error_from_response(
            data_raw,
            KeycloakDeleteError,
            expected_codes=[HTTP_NO_CONTENT],
        )

    def delete_group(self, group_id: str) -> dict | bytes:
        """
        Delete a group in the Realm.

        :param group_id:  id of group to delete
        :type group_id: str
        :return: Keycloak server response
        :rtype: bytes
        """
        params_path = {"realm-name": self.connection.realm_name, "id": group_id}
        data_raw = self.connection.raw_delete(urls_patterns.URL_ADMIN_GROUP.format(**params_path))
        return raise_error_from_response(
            data_raw,
            KeycloakDeleteError,
            expected_codes=[HTTP_NO_CONTENT],
        )

    def get_clients(self) -> list:
        """
        Get clients.

        Returns a list of clients belonging to the realm

        ClientRepresentation
        https://www.keycloak.org/docs-api/24.0.2/rest-api/index.html#_clientrepresentation

        :return: Keycloak server response (ClientRepresentation)
        :rtype: list
        """
        params_path = {"realm-name": self.connection.realm_name}
        data_raw = self.connection.raw_get(urls_patterns.URL_ADMIN_CLIENTS.format(**params_path))
        return raise_error_from_response(data_raw, KeycloakGetError)

    def get_client(self, client_id: str) -> dict:
        """
        Get representation of the client.

        ClientRepresentation
        https://www.keycloak.org/docs-api/24.0.2/rest-api/index.html#_clientrepresentation

        :param client_id:  id of client (not client-id)
        :type client_id: str
        :return: Keycloak server response (ClientRepresentation)
        :rtype: dict
        """
        params_path = {"realm-name": self.connection.realm_name, "id": client_id}
        data_raw = self.connection.raw_get(urls_patterns.URL_ADMIN_CLIENT.format(**params_path))
        return raise_error_from_response(data_raw, KeycloakGetError)

    def get_client_id(self, client_id: str) -> str | None:
        """
        Get internal keycloak client id from client-id.

        This is required for further actions against this client.

        :param client_id: clientId in ClientRepresentation
            https://www.keycloak.org/docs-api/24.0.2/rest-api/index.html#_clientrepresentation
        :type client_id: str
        :return: client_id (uuid as string)
        :rtype: str
        """
        params_path = {"realm-name": self.connection.realm_name}
        data_raw = self.connection.raw_get(
            urls_patterns.URL_ADMIN_CLIENTS.format(**params_path),
            clientId=client_id,
        )
        data_response = raise_error_from_response(data_raw, KeycloakGetError)

        for client in data_response:
            if client_id == client.get("clientId"):
                return client["id"]

        return None

    def get_client_authz_settings(self, client_id: str) -> dict:
        """
        Get authorization json from client.

        :param client_id: id in ClientRepresentation
            https://www.keycloak.org/docs-api/24.0.2/rest-api/index.html#_clientrepresentation
        :type client_id: str
        :return: Keycloak server response
        :rtype: dict
        """
        params_path = {"realm-name": self.connection.realm_name, "id": client_id}
        data_raw = self.connection.raw_get(
            urls_patterns.URL_ADMIN_CLIENT_AUTHZ_SETTINGS.format(**params_path),
        )
        return raise_error_from_response(data_raw, KeycloakGetError)

    def create_client_authz_resource(
        self,
        client_id: str,
        payload: dict,
        skip_exists: bool = False,
    ) -> dict | bytes:
        """
        Create resources of client.

        :param client_id: id in ClientRepresentation
            https://www.keycloak.org/docs-api/24.0.2/rest-api/index.html#_clientrepresentation
        :type client_id: str
        :param payload: ResourceRepresentation
            https://www.keycloak.org/docs-api/24.0.2/rest-api/index.html#_resourcerepresentation
        :type payload: dict
        :param skip_exists: Skip the creation in case the resource exists
        :type skip_exists: bool

        :return: Keycloak server response
        :rtype: bytes
        """
        params_path = {"realm-name": self.connection.realm_name, "id": client_id}

        data_raw = self.connection.raw_post(
            urls_patterns.URL_ADMIN_CLIENT_AUTHZ_RESOURCES.format(**params_path),
            data=json.dumps(payload),
            max=-1,
        )
        return raise_error_from_response(
            data_raw,
            KeycloakPostError,
            expected_codes=[HTTP_CREATED],
            skip_exists=skip_exists,
        )

    def update_client_authz_resource(
        self,
        client_id: str,
        resource_id: str,
        payload: dict,
    ) -> dict | bytes:
        """
        Update resource of client.

        Any parameter missing from the ResourceRepresentation in the payload WILL be set
        to default by the Keycloak server.

        :param client_id: id in ClientRepresentation
            https://www.keycloak.org/docs-api/24.0.2/rest-api/index.html#_clientrepresentation
        :type client_id: str
        :param payload: ResourceRepresentation
            https://www.keycloak.org/docs-api/24.0.2/rest-api/index.html#_resourcerepresentation
        :type payload: dict
        :param client_id: id in ClientRepresentation
            https://www.keycloak.org/docs-api/24.0.2/rest-api/index.html#_clientrepresentation
        :type client_id: str
        :param resource_id: id in ResourceRepresentation
            https://www.keycloak.org/docs-api/24.0.2/rest-api/index.html#_resourcerepresentation
        :type resource_id: str

        :return: Keycloak server response
        :rtype: bytes
        """
        params_path = {
            "realm-name": self.connection.realm_name,
            "id": client_id,
            "resource-id": resource_id,
        }
        data_raw = self.connection.raw_put(
            urls_patterns.URL_ADMIN_CLIENT_AUTHZ_RESOURCE.format(**params_path),
            data=json.dumps(payload),
        )
        return raise_error_from_response(
            data_raw,
            KeycloakPutError,
            expected_codes=[HTTP_NO_CONTENT],
        )

    def delete_client_authz_resource(self, client_id: str, resource_id: str) -> bytes:
        """
        Delete a client resource.

        :param client_id: id in ClientRepresentation
            https://www.keycloak.org/docs-api/24.0.2/rest-api/index.html#_clientrepresentation
        :type client_id: str
        :param resource_id: id in ResourceRepresentation
            https://www.keycloak.org/docs-api/24.0.2/rest-api/index.html#_resourcerepresentation
        :type resource_id: str

        :return: Keycloak server response
        :rtype: bytes
        """
        params_path = {
            "realm-name": self.connection.realm_name,
            "id": client_id,
            "resource-id": resource_id,
        }
        data_raw = self.connection.raw_delete(
            urls_patterns.URL_ADMIN_CLIENT_AUTHZ_RESOURCE.format(**params_path),
        )
        return raise_error_from_response(
            data_raw,
            KeycloakDeleteError,
            expected_codes=[HTTP_NO_CONTENT],
        )

    def get_client_authz_resources(self, client_id: str) -> list:
        """
        Get resources from client.

        :param client_id: id in ClientRepresentation
            https://www.keycloak.org/docs-api/24.0.2/rest-api/index.html#_clientrepresentation
        :type client_id: str
        :return: Keycloak server response (ResourceRepresentation)
        :rtype: list
        """
        params_path = {"realm-name": self.connection.realm_name, "id": client_id}
        data_raw = self.connection.raw_get(
            urls_patterns.URL_ADMIN_CLIENT_AUTHZ_RESOURCES.format(**params_path),
            max=-1,
        )
        return raise_error_from_response(data_raw, KeycloakGetError)

    def get_client_authz_resource(self, client_id: str, resource_id: str) -> dict | bytes:
        """
        Get a client resource.

        :param client_id: id in ClientRepresentation
            https://www.keycloak.org/docs-api/24.0.2/rest-api/index.html#_clientrepresentation
        :type client_id: str
        :param resource_id: id in ResourceRepresentation
            https://www.keycloak.org/docs-api/24.0.2/rest-api/index.html#_resourcerepresentation
        :type resource_id: str

        :return: Keycloak server response (ResourceRepresentation)
        :rtype: dict
        """
        params_path = {
            "realm-name": self.connection.realm_name,
            "id": client_id,
            "resource-id": resource_id,
        }
        data_raw = self.connection.raw_get(
            urls_patterns.URL_ADMIN_CLIENT_AUTHZ_RESOURCE.format(**params_path),
        )
        return raise_error_from_response(data_raw, KeycloakGetError, expected_codes=[HTTP_OK])

    def create_client_authz_role_based_policy(
        self,
        client_id: str,
        payload: dict,
        skip_exists: bool = False,
    ) -> dict | bytes:
        """
        Create role-based policy of client.

        Payload example::

            payload={
                "type": "role",
                "logic": "POSITIVE",
                "decisionStrategy": "UNANIMOUS",
                "name": "Policy-1",
                "roles": [
                    {
                    "id": id
                    }
                ]
            }

        :param client_id: id in ClientRepresentation
            https://www.keycloak.org/docs-api/24.0.2/rest-api/index.html#_clientrepresentation
        :type client_id: str
        :param payload: No Document
        :type payload: dict
        :param skip_exists: Skip creation in case the object exists
        :type skip_exists: bool
        :return: Keycloak server response
        :rtype: bytes

        """
        params_path = {"realm-name": self.connection.realm_name, "id": client_id}

        data_raw = self.connection.raw_post(
            urls_patterns.URL_ADMIN_CLIENT_AUTHZ_ROLE_BASED_POLICY.format(**params_path),
            data=json.dumps(payload),
            max=-1,
        )
        return raise_error_from_response(
            data_raw,
            KeycloakPostError,
            expected_codes=[HTTP_CREATED],
            skip_exists=skip_exists,
        )

    def create_client_authz_policy(
        self,
        client_id: str,
        payload: dict,
        skip_exists: bool = False,
    ) -> dict | bytes:
        """
        Create an authz policy of client.

        Payload example::

            payload={
                "name": "Policy-time-based",
                "type": "time",
                "logic": "POSITIVE",
                "decisionStrategy": "UNANIMOUS",
                "config": {
                    "hourEnd": "18",
                    "hour": "9"
                }
            }

        :param client_id: id in ClientRepresentation
            https://www.keycloak.org/docs-api/24.0.2/rest-api/index.html#_clientrepresentation
        :type client_id: str
        :param payload: No Document
        :type payload: dict
        :param skip_exists: Skip creation in case the object exists
        :type skip_exists: bool
        :return: Keycloak server response
        :rtype: bytes

        """
        params_path = {"realm-name": self.connection.realm_name, "id": client_id}

        data_raw = self.connection.raw_post(
            urls_patterns.URL_ADMIN_CLIENT_AUTHZ_POLICIES.format(**params_path),
            data=json.dumps(payload),
            max=-1,
            permission=False,
        )
        return raise_error_from_response(
            data_raw,
            KeycloakPostError,
            expected_codes=[HTTP_CREATED],
            skip_exists=skip_exists,
        )

    def create_client_authz_resource_based_permission(
        self,
        client_id: str,
        payload: dict,
        skip_exists: bool = False,
    ) -> bytes:
        """
        Create resource-based permission of client.

        Payload example::

            payload={
                "type": "resource",
                "logic": "POSITIVE",
                "decisionStrategy": "UNANIMOUS",
                "name": "Permission-Name",
                "resources": [
                    resource_id
                ],
                "policies": [
                    policy_id
                ]

        :param client_id: id in ClientRepresentation
            https://www.keycloak.org/docs-api/24.0.2/rest-api/index.html#_clientrepresentation
        :type client_id: str
        :param payload: PolicyRepresentation
            https://www.keycloak.org/docs-api/24.0.2/rest-api/index.html#_policyrepresentation
        :type payload: dict
        :param skip_exists: Skip creation in case the object already exists
        :type skip_exists: bool
        :return: Keycloak server response
        :rtype: bytes

        """
        params_path = {"realm-name": self.connection.realm_name, "id": client_id}

        data_raw = self.connection.raw_post(
            urls_patterns.URL_ADMIN_CLIENT_AUTHZ_RESOURCE_BASED_PERMISSION.format(**params_path),
            data=json.dumps(payload),
            max=-1,
        )
        return raise_error_from_response(
            data_raw,
            KeycloakPostError,
            expected_codes=[HTTP_CREATED],
            skip_exists=skip_exists,
        )

    def get_client_authz_scopes(self, client_id: str) -> list:
        """
        Get scopes from client.

        :param client_id: id in ClientRepresentation
            https://www.keycloak.org/docs-api/24.0.2/rest-api/index.html#_clientrepresentation
        :type client_id: str
        :return: Keycloak server response
        :rtype: list
        """
        params_path = {"realm-name": self.connection.realm_name, "id": client_id}
        data_raw = self.connection.raw_get(
            urls_patterns.URL_ADMIN_CLIENT_AUTHZ_SCOPES.format(**params_path),
            max=-1,
        )
        return raise_error_from_response(data_raw, KeycloakGetError)

    def create_client_authz_scopes(self, client_id: str, payload: dict) -> bytes:
        """
        Create scopes for client.

        :param client_id: id in ClientRepresentation
            https://www.keycloak.org/docs-api/24.0.2/rest-api/index.html#_clientrepresentation
        :param payload: ScopeRepresentation
            https://www.keycloak.org/docs-api/24.0.2/rest-api/index.html#_ScopeRepresentation
        :type payload: dict
        :type client_id: str
        :return: Keycloak server response
        :rtype: bytes
        """
        params_path = {"realm-name": self.connection.realm_name, "id": client_id}
        data_raw = self.connection.raw_post(
            urls_patterns.URL_ADMIN_CLIENT_AUTHZ_SCOPES.format(**params_path),
            data=json.dumps(payload),
            max=-1,
        )
        return raise_error_from_response(
            data_raw,
            KeycloakPostError,
            expected_codes=[HTTP_CREATED],
        )

    def get_client_authz_permissions(self, client_id: str) -> list:
        """
        Get permissions from client.

        :param client_id: id in ClientRepresentation
            https://www.keycloak.org/docs-api/24.0.2/rest-api/index.html#_clientrepresentation
        :type client_id: str
        :return: Keycloak server response
        :rtype: list
        """
        params_path = {"realm-name": self.connection.realm_name, "id": client_id}
        data_raw = self.connection.raw_get(
            urls_patterns.URL_ADMIN_CLIENT_AUTHZ_PERMISSIONS.format(**params_path),
            max=-1,
        )
        return raise_error_from_response(data_raw, KeycloakGetError)

    def get_client_authz_policies(self, client_id: str) -> list:
        """
        Get policies from client.

        :param client_id: id in ClientRepresentation
            https://www.keycloak.org/docs-api/24.0.2/rest-api/index.html#_clientrepresentation
        :type client_id: str
        :return: Keycloak server response
        :rtype: list
        """
        params_path = {"realm-name": self.connection.realm_name, "id": client_id}
        data_raw = self.connection.raw_get(
            urls_patterns.URL_ADMIN_CLIENT_AUTHZ_POLICIES.format(**params_path),
            max=-1,
            permission=False,
        )
        return raise_error_from_response(data_raw, KeycloakGetError)

    def delete_client_authz_policy(self, client_id: str, policy_id: str) -> dict | bytes:
        """
        Delete a policy from client.

        :param client_id: id in ClientRepresentation
            https://www.keycloak.org/docs-api/24.0.2/rest-api/index.html#_clientrepresentation
        :type client_id: str
        :param policy_id: id in PolicyRepresentation
            https://www.keycloak.org/docs-api/24.0.2/rest-api/index.html#_policyrepresentation
        :type policy_id: str
        :return: Keycloak server response
        :rtype: dict
        """
        params_path = {
            "realm-name": self.connection.realm_name,
            "id": client_id,
            "policy-id": policy_id,
        }
        data_raw = self.connection.raw_delete(
            urls_patterns.URL_ADMIN_CLIENT_AUTHZ_POLICY.format(**params_path),
        )
        return raise_error_from_response(
            data_raw,
            KeycloakDeleteError,
            expected_codes=[HTTP_NO_CONTENT],
        )

    def get_client_authz_policy(self, client_id: str, policy_id: str) -> dict:
        """
        Get a policy from client.

        :param client_id: id in ClientRepresentation
            https://www.keycloak.org/docs-api/24.0.2/rest-api/index.html#_clientrepresentation
        :type client_id: str
        :param policy_id: id in PolicyRepresentation
            https://www.keycloak.org/docs-api/24.0.2/rest-api/index.html#_policyrepresentation
        :type policy_id: str
        :return: Keycloak server response
        :rtype: dict
        """
        params_path = {
            "realm-name": self.connection.realm_name,
            "id": client_id,
            "policy-id": policy_id,
        }
        data_raw = self.connection.raw_get(
            urls_patterns.URL_ADMIN_CLIENT_AUTHZ_POLICY.format(**params_path),
        )
        return raise_error_from_response(data_raw, KeycloakGetError)

    def get_client_service_account_user(self, client_id: str) -> dict:
        """
        Get service account user from client.

        :param client_id: id in ClientRepresentation
            https://www.keycloak.org/docs-api/24.0.2/rest-api/index.html#_clientrepresentation
        :type client_id: str
        :return: UserRepresentation
        :rtype: dict
        """
        params_path = {"realm-name": self.connection.realm_name, "id": client_id}
        data_raw = self.connection.raw_get(
            urls_patterns.URL_ADMIN_CLIENT_SERVICE_ACCOUNT_USER.format(**params_path),
        )
        return raise_error_from_response(data_raw, KeycloakGetError)

    def get_client_default_client_scopes(self, client_id: str) -> list:
        """
        Get all default client scopes from client.

        :param client_id: id of the client in which the new default client scope should be added
        :type client_id: str

        :return: list of client scopes with id and name
        :rtype: list
        """
        params_path = {"realm-name": self.connection.realm_name, "id": client_id}
        data_raw = self.connection.raw_get(
            urls_patterns.URL_ADMIN_CLIENT_DEFAULT_CLIENT_SCOPES.format(**params_path),
        )
        return raise_error_from_response(data_raw, KeycloakGetError)

    def add_client_default_client_scope(
        self,
        client_id: str,
        client_scope_id: str,
        payload: dict,
    ) -> bytes:
        """
        Add a client scope to the default client scopes from client.

        Payload example::

            payload={
                "realm":"testrealm",
                "client":"aaaaaaaa-aaaa-aaaa-aaaa-aaaaaaaaaaaa",
                "clientScopeId":"bbbbbbbb-bbbb-bbbb-bbbb-bbbbbbbbbbbb"
            }

        :param client_id: id of the client in which the new default client scope should be added
        :type client_id: str
        :param client_scope_id: id of the new client scope that should be added
        :type client_scope_id: str
        :param payload: dictionary with realm, client and clientScopeId
        :type payload: dict

        :return: Http response
        :rtype: bytes
        """
        params_path = {
            "realm-name": self.connection.realm_name,
            "id": client_id,
            "client_scope_id": client_scope_id,
        }
        data_raw = self.connection.raw_put(
            urls_patterns.URL_ADMIN_CLIENT_DEFAULT_CLIENT_SCOPE.format(**params_path),
            data=json.dumps(payload),
        )
        return raise_error_from_response(data_raw, KeycloakPutError)

    def delete_client_default_client_scope(
        self,
        client_id: str,
        client_scope_id: str,
    ) -> dict | bytes:
        """
        Delete a client scope from the default client scopes of the client.

        :param client_id: id of the client in which the default client scope should be deleted
        :type client_id: str
        :param client_scope_id: id of the client scope that should be deleted
        :type client_scope_id: str

        :return: list of client scopes with id and name
        :rtype: bytes
        """
        params_path = {
            "realm-name": self.connection.realm_name,
            "id": client_id,
            "client_scope_id": client_scope_id,
        }
        data_raw = self.connection.raw_delete(
            urls_patterns.URL_ADMIN_CLIENT_DEFAULT_CLIENT_SCOPE.format(**params_path),
        )
        return raise_error_from_response(data_raw, KeycloakDeleteError)

    def get_client_optional_client_scopes(self, client_id: str) -> list:
        """
        Get all optional client scopes from client.

        :param client_id: id of the client in which the new optional client scope should be added
        :type client_id: str

        :return: list of client scopes with id and name
        :rtype: list
        """
        params_path = {"realm-name": self.connection.realm_name, "id": client_id}
        data_raw = self.connection.raw_get(
            urls_patterns.URL_ADMIN_CLIENT_OPTIONAL_CLIENT_SCOPES.format(**params_path),
        )
        return raise_error_from_response(data_raw, KeycloakGetError)

    def add_client_optional_client_scope(
        self,
        client_id: str,
        client_scope_id: str,
        payload: dict,
    ) -> bytes:
        """
        Add a client scope to the optional client scopes from client.

        Payload example::

            payload={
                "realm":"testrealm",
                "client":"aaaaaaaa-aaaa-aaaa-aaaa-aaaaaaaaaaaa",
                "clientScopeId":"bbbbbbbb-bbbb-bbbb-bbbb-bbbbbbbbbbbb"
            }

        :param client_id: id of the client in which the new optional client scope should be added
        :type client_id: str
        :param client_scope_id: id of the new client scope that should be added
        :type client_scope_id: str
        :param payload: dictionary with realm, client and clientScopeId
        :type payload: dict

        :return: Http response
        :rtype: bytes
        """
        params_path = {
            "realm-name": self.connection.realm_name,
            "id": client_id,
            "client_scope_id": client_scope_id,
        }
        data_raw = self.connection.raw_put(
            urls_patterns.URL_ADMIN_CLIENT_OPTIONAL_CLIENT_SCOPE.format(**params_path),
            data=json.dumps(payload),
        )
        return raise_error_from_response(data_raw, KeycloakPutError)

    def delete_client_optional_client_scope(
        self,
        client_id: str,
        client_scope_id: str,
    ) -> dict | bytes:
        """
        Delete a client scope from the optional client scopes of the client.

        :param client_id: id of the client in which the optional client scope should be deleted
        :type client_id: str
        :param client_scope_id: id of the client scope that should be deleted
        :type client_scope_id: str

        :return: list of client scopes with id and name
        :rtype: list
        """
        params_path = {
            "realm-name": self.connection.realm_name,
            "id": client_id,
            "client_scope_id": client_scope_id,
        }
        data_raw = self.connection.raw_delete(
            urls_patterns.URL_ADMIN_CLIENT_OPTIONAL_CLIENT_SCOPE.format(**params_path),
        )
        return raise_error_from_response(data_raw, KeycloakDeleteError)

    def create_initial_access_token(self, count: int = 1, expiration: int = 1) -> dict | bytes:
        """
        Create an initial access token.

        :param count: Number of clients that can be registered
        :type count: int
        :param expiration: Days until expireation
        :type expiration: int
        :return: initial access token
        :rtype: dict
        """
        payload = {"count": count, "expiration": expiration}
        params_path = {"realm-name": self.connection.realm_name}
        data_raw = self.connection.raw_post(
            urls_patterns.URL_ADMIN_CLIENT_INITIAL_ACCESS.format(**params_path),
            data=json.dumps(payload),
        )
        return raise_error_from_response(data_raw, KeycloakPostError, expected_codes=[HTTP_OK])

    def create_client(self, payload: dict, skip_exists: bool = False) -> str:
        """
        Create a client.

        ClientRepresentation:
        https://www.keycloak.org/docs-api/24.0.2/rest-api/index.html#_clientrepresentation

        :param skip_exists: If true then do not raise an error if client already exists
        :type skip_exists: bool
        :param payload: ClientRepresentation
        :type payload: dict
        :return: Client ID
        :rtype: str
        """
        if skip_exists:
            client_id = self.get_client_id(client_id=payload["clientId"])

            if client_id is not None:
                return client_id

        params_path = {"realm-name": self.connection.realm_name}
        data_raw = self.connection.raw_post(
            urls_patterns.URL_ADMIN_CLIENTS.format(**params_path),
            data=json.dumps(payload),
        )
        raise_error_from_response(
            data_raw,
            KeycloakPostError,
            expected_codes=[HTTP_CREATED],
            skip_exists=skip_exists,
        )
        _last_slash_idx = data_raw.headers["Location"].rindex("/")
        return data_raw.headers["Location"][_last_slash_idx + 1 :]

    def update_client(self, client_id: str, payload: dict) -> bytes:
        """
        Update a client.

        :param client_id: Client id
        :type client_id: str
        :param payload: ClientRepresentation
        :type payload: dict

        :return: Http response
        :rtype: bytes
        """
        params_path = {"realm-name": self.connection.realm_name, "id": client_id}
        data_raw = self.connection.raw_put(
            urls_patterns.URL_ADMIN_CLIENT.format(**params_path),
            data=json.dumps(payload),
        )
        return raise_error_from_response(
            data_raw,
            KeycloakPutError,
            expected_codes=[HTTP_NO_CONTENT],
        )

    def delete_client(self, client_id: str) -> bytes:
        """
        Get representation of the client.

        ClientRepresentation
        https://www.keycloak.org/docs-api/24.0.2/rest-api/index.html#_clientrepresentation

        :param client_id: keycloak client id (not oauth client-id)
        :type client_id: str
        :return: Keycloak server response (ClientRepresentation)
        :rtype: bytes
        """
        params_path = {"realm-name": self.connection.realm_name, "id": client_id}
        data_raw = self.connection.raw_delete(urls_patterns.URL_ADMIN_CLIENT.format(**params_path))
        return raise_error_from_response(
            data_raw,
            KeycloakDeleteError,
            expected_codes=[HTTP_NO_CONTENT],
        )

    def get_client_installation_provider(self, client_id: str, provider_id: str) -> list:
        """
        Get content for given installation provider.

        Related documentation:
        https://www.keycloak.org/docs-api/24.0.2/rest-api/index.html#_clients_resource

        Possible provider_id list available in the ServerInfoRepresentation#clientInstallations
        https://www.keycloak.org/docs-api/24.0.2/rest-api/index.html#_serverinforepresentation

        :param client_id: Client id
        :type client_id: str
        :param provider_id: provider id to specify response format
        :type provider_id: str
        :returns: Installation providers
        :rtype: list
        """
        params_path = {
            "realm-name": self.connection.realm_name,
            "id": client_id,
            "provider-id": provider_id,
        }
        data_raw = self.connection.raw_get(
            urls_patterns.URL_ADMIN_CLIENT_INSTALLATION_PROVIDER.format(**params_path),
        )
        return raise_error_from_response(data_raw, KeycloakGetError, expected_codes=[HTTP_OK])

    def get_realm_roles(self, brief_representation: bool = True, search_text: str = "") -> list:
        """
        Get all roles for the realm or client.

        RoleRepresentation
        https://www.keycloak.org/docs-api/24.0.2/rest-api/index.html#_rolerepresentation

        :param brief_representation: whether to omit role attributes in the response
        :type brief_representation: bool
        :param search_text: optional search text to limit the returned result.
        :type search_text: str
        :return: Keycloak server response (RoleRepresentation)
        :rtype: list
        """
        params_path = {"realm-name": self.connection.realm_name}
        params = {"briefRepresentation": brief_representation}

        if search_text is not None and search_text.strip() != "":
            params["search"] = search_text

        data_raw = self.connection.raw_get(
            urls_patterns.URL_ADMIN_REALM_ROLES.format(**params_path),
            **params,
        )
        return raise_error_from_response(data_raw, KeycloakGetError)

    def get_realm_role_groups(
        self,
        role_name: str,
        query: dict | None = None,
        brief_representation: bool = True,
    ) -> list:
        """
        Get role groups of realm by role name.

        :param role_name: Name of the role.
        :type role_name: str
        :param query: Additional Query parameters
            (see https://www.keycloak.org/docs-api/24.0.2/rest-api/index.html#_parameters_226)
        :type query: dict
        :param brief_representation: whether to omit role attributes in the response
        :type brief_representation: bool
        :return: Keycloak Server Response (GroupRepresentation)
        :rtype: list
        """
        query = query or {}

        params = {"briefRepresentation": brief_representation}

        query.update(params)

        params_path = {"realm-name": self.connection.realm_name, "role-name": role_name}

        url = urls_patterns.URL_ADMIN_REALM_ROLES_GROUPS.format(**params_path)

        if "first" in query or "max" in query:
            return self.__fetch_paginated(url, query)

        return self.__fetch_all(url, query)

    def get_realm_role_members(self, role_name: str, query: dict | None = None) -> list:
        """
        Get role members of realm by role name.

        :param role_name: Name of the role.
        :type role_name: str
        :param query: Additional Query parameters
            (see https://www.keycloak.org/docs-api/24.0.2/rest-api/index.html#_roles_resource)
        :type query: dict
        :return: Keycloak Server Response (UserRepresentation)
        :rtype: list
        """
        query = query or {}
        params_path = {"realm-name": self.connection.realm_name, "role-name": role_name}
        return self.__fetch_all(
            urls_patterns.URL_ADMIN_REALM_ROLES_MEMBERS.format(**params_path),
            query,
        )

    def get_default_realm_role_id(self) -> str:
        """
        Get the ID of the default realm role.

        :return: Realm role ID
        :rtype: str
        """
        all_realm_roles = self.get_realm_roles()
        default_realm_roles = [
            realm_role
            for realm_role in all_realm_roles
            if realm_role["name"] == f"default-roles-{self.connection.realm_name}".lower()
        ]
        return default_realm_roles[0]["id"]

    def get_realm_default_roles(self) -> list:
        """
        Get all the default realm roles.

        :return: Keycloak Server Response (UserRepresentation)
        :rtype: list
        """
        params_path = {
            "realm-name": self.connection.realm_name,
            "role-id": self.get_default_realm_role_id(),
        }
        data_raw = self.connection.raw_get(
            urls_patterns.URL_ADMIN_REALM_ROLE_COMPOSITES_REALM.format(**params_path),
        )
        return raise_error_from_response(data_raw, KeycloakGetError)

    def remove_realm_default_roles(self, payload: dict) -> dict | bytes:
        """
        Remove a set of default realm roles.

        :param payload: List of RoleRepresentations
        :type payload: list
        :return: Keycloak Server Response
        :rtype: dict
        """
        params_path = {
            "realm-name": self.connection.realm_name,
            "role-id": self.get_default_realm_role_id(),
        }
        data_raw = self.connection.raw_delete(
            urls_patterns.URL_ADMIN_REALM_ROLE_COMPOSITES.format(**params_path),
            data=json.dumps(payload),
        )
        return raise_error_from_response(data_raw, KeycloakDeleteError)

    def add_realm_default_roles(self, payload: dict) -> dict | bytes:
        """
        Add a set of default realm roles.

        :param payload: List of RoleRepresentations
        :type payload: list
        :return: Keycloak Server Response
        :rtype: dict
        """
        params_path = {
            "realm-name": self.connection.realm_name,
            "role-id": self.get_default_realm_role_id(),
        }
        data_raw = self.connection.raw_post(
            urls_patterns.URL_ADMIN_REALM_ROLE_COMPOSITES.format(**params_path),
            data=json.dumps(payload),
        )
        return raise_error_from_response(data_raw, KeycloakPostError)

    def get_client_roles(self, client_id: str, brief_representation: bool = True) -> list:
        """
        Get all roles for the client.

        RoleRepresentation
        https://www.keycloak.org/docs-api/24.0.2/rest-api/index.html#_rolerepresentation

        :param client_id: id of client (not client-id)
        :type client_id: str
        :param brief_representation: whether to omit role attributes in the response
        :type brief_representation: bool
        :return: Keycloak server response (RoleRepresentation)
        :rtype: list
        """
        params_path = {"realm-name": self.connection.realm_name, "id": client_id}
        params = {"briefRepresentation": brief_representation}
        data_raw = self.connection.raw_get(
            urls_patterns.URL_ADMIN_CLIENT_ROLES.format(**params_path),
            **params,
        )
        return raise_error_from_response(data_raw, KeycloakGetError)

    def get_client_role(self, client_id: str, role_name: str) -> dict:
        """
        Get client role by name.

        RoleRepresentation
        https://www.keycloak.org/docs-api/24.0.2/rest-api/index.html#_rolerepresentation

        :param client_id: id of client (not client-id)
        :type client_id: str
        :param role_name: role's name (not id!)
        :type role_name: str
        :return: Role object
        :rtype: dict
        """
        params_path = {
            "realm-name": self.connection.realm_name,
            "id": client_id,
            "role-name": role_name,
        }
        data_raw = self.connection.raw_get(
            urls_patterns.URL_ADMIN_CLIENT_ROLE.format(**params_path),
        )
        return raise_error_from_response(data_raw, KeycloakGetError)

    def get_client_role_id(self, client_id: str, role_name: str) -> str | None:
        """
        Get client role id by name.

        This is required for further actions with this role.

        RoleRepresentation
        https://www.keycloak.org/docs-api/24.0.2/rest-api/index.html#_rolerepresentation

        :param client_id: id of client (not client-id)
        :type client_id: str
        :param role_name: role's name (not id!)
        :type role_name: str
        :return: role_id
        :rtype: str
        """
        role = self.get_client_role(client_id, role_name)
        return role.get("id")

    def create_client_role(
        self,
        client_role_id: str,
        payload: dict,
        skip_exists: bool = False,
    ) -> str:
        """
        Create a client role.

        RoleRepresentation
        https://www.keycloak.org/docs-api/24.0.2/rest-api/index.html#_rolerepresentation

        :param client_role_id: id of client (not client-id)
        :type client_role_id: str
        :param payload: RoleRepresentation
        :type payload: dict
        :param skip_exists: If true then do not raise an error if client role already exists
        :type skip_exists: bool
        :return: Client role name
        :rtype: str
        """
        if skip_exists:
            try:
                res = self.get_client_role(client_id=client_role_id, role_name=payload["name"])
                return res["name"]
            except KeycloakGetError:
                pass

        params_path = {"realm-name": self.connection.realm_name, "id": client_role_id}
        data_raw = self.connection.raw_post(
            urls_patterns.URL_ADMIN_CLIENT_ROLES.format(**params_path),
            data=json.dumps(payload),
        )
        raise_error_from_response(
            data_raw,
            KeycloakPostError,
            expected_codes=[HTTP_CREATED],
            skip_exists=skip_exists,
        )
        _last_slash_idx = data_raw.headers["Location"].rindex("/")
        return data_raw.headers["Location"][_last_slash_idx + 1 :]

    def add_composite_client_roles_to_role(
        self,
        client_role_id: str,
        role_name: str,
        roles: str | list,
    ) -> bytes:
        """
        Add composite roles to client role.

        :param client_role_id: id of client (not client-id)
        :type client_role_id: str
        :param role_name: The name of the role
        :type role_name: str
        :param roles: roles list or role (use RoleRepresentation) to be updated
        :type roles: list
        :return: Keycloak server response
        :rtype: bytes
        """
        payload = roles if isinstance(roles, list) else [roles]
        params_path = {
            "realm-name": self.connection.realm_name,
            "id": client_role_id,
            "role-name": role_name,
        }
        data_raw = self.connection.raw_post(
            urls_patterns.URL_ADMIN_CLIENT_ROLES_COMPOSITE_CLIENT_ROLE.format(**params_path),
            data=json.dumps(payload),
        )
        return raise_error_from_response(
            data_raw,
            KeycloakPostError,
            expected_codes=[HTTP_NO_CONTENT],
        )

    def remove_composite_client_roles_from_role(
        self,
        client_role_id: str,
        role_name: str,
        roles: str | list,
    ) -> bytes:
        """
        Remove composite roles from a client role.

        :param client_role_id: id of client (not client-id)
        :type client_role_id: str
        :param role_name: The name of the role
        :type role_name: str
        :param roles: roles list or role (use RoleRepresentation) to be removed
        :type roles: list
        :return: Keycloak server response
        :rtype: bytes
        """
        payload = roles if isinstance(roles, list) else [roles]
        params_path = {
            "realm-name": self.connection.realm_name,
            "id": client_role_id,
            "role-name": role_name,
        }
        data_raw = self.connection.raw_delete(
            urls_patterns.URL_ADMIN_CLIENT_ROLES_COMPOSITE_CLIENT_ROLE.format(**params_path),
            data=json.dumps(payload),
        )
        return raise_error_from_response(
            data_raw,
            KeycloakDeleteError,
            expected_codes=[HTTP_NO_CONTENT],
        )

    def update_client_role(self, client_id: str, role_name: str, payload: dict) -> bytes:
        """
        Update a client role.

        RoleRepresentation
        https://www.keycloak.org/docs-api/24.0.2/rest-api/index.html#_rolerepresentation

        :param client_id: id of client (not client-id)
        :type client_id: str
        :param role_name: role's name (not id!)
        :type role_name: str
        :param payload: RoleRepresentation
        :type payload: dict
        :returns: Keycloak server response
        :rtype: bytes
        """
        params_path = {
            "realm-name": self.connection.realm_name,
            "id": client_id,
            "role-name": role_name,
        }
        data_raw = self.connection.raw_put(
            urls_patterns.URL_ADMIN_CLIENT_ROLE.format(**params_path),
            data=json.dumps(payload),
        )
        return raise_error_from_response(
            data_raw,
            KeycloakPutError,
            expected_codes=[HTTP_NO_CONTENT],
        )

    def delete_client_role(self, client_role_id: str, role_name: str) -> bytes:
        """
        Delete a client role.

        RoleRepresentation
        https://www.keycloak.org/docs-api/24.0.2/rest-api/index.html#_rolerepresentation

        :param client_role_id: id of client (not client-id)
        :type client_role_id: str
        :param role_name: role's name (not id!)
        :type role_name: str
        :returns: Keycloak server response
        :rtype: bytes
        """
        params_path = {
            "realm-name": self.connection.realm_name,
            "id": client_role_id,
            "role-name": role_name,
        }
        data_raw = self.connection.raw_delete(
            urls_patterns.URL_ADMIN_CLIENT_ROLE.format(**params_path),
        )
        return raise_error_from_response(
            data_raw,
            KeycloakDeleteError,
            expected_codes=[HTTP_NO_CONTENT],
        )

    def assign_client_role(self, user_id: str, client_id: str, roles: str | list) -> bytes:
        """
        Assign a client role to a user.

        :param user_id: id of user
        :type user_id: str
        :param client_id: id of client (not client-id)
        :type client_id: str
        :param roles: roles list or role (use RoleRepresentation)
        :type roles: list
        :return: Keycloak server response
        :rtype: bytes
        """
        payload = roles if isinstance(roles, list) else [roles]
        params_path = {
            "realm-name": self.connection.realm_name,
            "id": user_id,
            "client-id": client_id,
        }
        data_raw = self.connection.raw_post(
            urls_patterns.URL_ADMIN_USER_CLIENT_ROLES.format(**params_path),
            data=json.dumps(payload),
        )
        return raise_error_from_response(
            data_raw,
            KeycloakPostError,
            expected_codes=[HTTP_NO_CONTENT],
        )

    def get_client_role_members(self, client_id: str, role_name: str, **query: dict) -> list:
        """
        Get members by client role.

        :param client_id: The client id
        :type client_id: str
        :param role_name: the name of role to be queried.
        :type role_name: str
        :param query: Additional query parameters
            (see https://www.keycloak.org/docs-api/24.0.2/rest-api/index.html#_clients_resource)
        :type query: dict
        :return: Keycloak server response (UserRepresentation)
        :rtype: list
        """
        params_path = {
            "realm-name": self.connection.realm_name,
            "id": client_id,
            "role-name": role_name,
        }
        return self.__fetch_all(
            urls_patterns.URL_ADMIN_CLIENT_ROLE_MEMBERS.format(**params_path),
            query,
        )

    def get_client_role_groups(self, client_id: str, role_name: str, **query: dict) -> list:
        """
        Get group members by client role.

        :param client_id: The client id
        :type client_id: str
        :param role_name: the name of role to be queried.
        :type role_name: str
        :param query: Additional query parameters
            (see https://www.keycloak.org/docs-api/24.0.2/rest-api/index.html#_clients_resource)
        :type query: dict
        :return: Keycloak server response
        :rtype: list
        """
        params_path = {
            "realm-name": self.connection.realm_name,
            "id": client_id,
            "role-name": role_name,
        }
        return self.__fetch_all(
            urls_patterns.URL_ADMIN_CLIENT_ROLE_GROUPS.format(**params_path),
            query,
        )

    def get_role_by_id(self, role_id: str) -> dict:
        """
        Get a specific role's representation.

        RoleRepresentation
        https://www.keycloak.org/docs-api/24.0.2/rest-api/index.html#_rolerepresentation

        :param role_id: id of role
        :type role_id: str
        :return: Keycloak server response (RoleRepresentation)
        :rtype: dict
        """
        params_path = {"realm-name": self.connection.realm_name, "role-id": role_id}
        data_raw = self.connection.raw_get(
            urls_patterns.URL_ADMIN_REALM_ROLES_ROLE_BY_ID.format(**params_path),
        )
        return raise_error_from_response(data_raw, KeycloakGetError, expected_codes=[HTTP_OK])

    def update_role_by_id(self, role_id: str, payload: dict) -> bytes:
        """
        Update the role.

        RoleRepresentation
        https://www.keycloak.org/docs-api/24.0.2/rest-api/index.html#_rolerepresentation

        :param payload: RoleRepresentation
        :type payload: dict
        :param role_id: id of role
        :type role_id: str
        :returns: Keycloak server response
        :rtype: bytes
        """
        params_path = {"realm-name": self.connection.realm_name, "role-id": role_id}
        data_raw = self.connection.raw_put(
            urls_patterns.URL_ADMIN_REALM_ROLES_ROLE_BY_ID.format(**params_path),
            data=json.dumps(payload),
        )
        return raise_error_from_response(
            data_raw,
            KeycloakPutError,
            expected_codes=[HTTP_NO_CONTENT],
        )

    def delete_role_by_id(self, role_id: str) -> bytes:
        """
        Delete a role by its id.

        RoleRepresentation
        https://www.keycloak.org/docs-api/24.0.2/rest-api/index.html#_rolerepresentation

        :param role_id: id of role
        :type role_id: str
        :returns: Keycloak server response
        :rtype: bytes
        """
        params_path = {"realm-name": self.connection.realm_name, "role-id": role_id}
        data_raw = self.connection.raw_delete(
            urls_patterns.URL_ADMIN_REALM_ROLES_ROLE_BY_ID.format(**params_path),
        )
        return raise_error_from_response(
            data_raw,
            KeycloakDeleteError,
            expected_codes=[HTTP_NO_CONTENT],
        )

    def create_realm_role(self, payload: dict, skip_exists: bool = False) -> str:
        """
        Create a new role for the realm or client.

        :param payload: The role (use RoleRepresentation)
        :type payload: dict
        :param skip_exists: If true then do not raise an error if realm role already exists
        :type skip_exists: bool
        :return: Realm role name
        :rtype: str
        """
        if skip_exists:
            try:
                role = self.get_realm_role(role_name=payload["name"])
                return role["name"]
            except KeycloakGetError:
                pass

        params_path = {"realm-name": self.connection.realm_name}
        data_raw = self.connection.raw_post(
            urls_patterns.URL_ADMIN_REALM_ROLES.format(**params_path),
            data=json.dumps(payload),
        )
        raise_error_from_response(
            data_raw,
            KeycloakPostError,
            expected_codes=[HTTP_CREATED],
            skip_exists=skip_exists,
        )
        _last_slash_idx = data_raw.headers["Location"].rindex("/")
        return data_raw.headers["Location"][_last_slash_idx + 1 :]

    def get_realm_role(self, role_name: str) -> dict:
        """
        Get realm role by role name.

        RoleRepresentation
        https://www.keycloak.org/docs-api/24.0.2/rest-api/index.html#_rolerepresentation

        :param role_name: role's name, not id!
        :type role_name: str
        :return: role
        :rtype: dict
        """
        params_path = {"realm-name": self.connection.realm_name, "role-name": role_name}
        data_raw = self.connection.raw_get(
            urls_patterns.URL_ADMIN_REALM_ROLES_ROLE_BY_NAME.format(**params_path),
        )
        return raise_error_from_response(data_raw, KeycloakGetError)

    def get_realm_role_by_id(self, role_id: str) -> dict:
        """
        Get realm role by role id.

        RoleRepresentation
        https://www.keycloak.org/docs-api/24.0.2/rest-api/index.html#_rolerepresentation

        :param role_id: role's id, not name!
        :type role_id: str
        :return: role
        :rtype: dict
        """
        params_path = {"realm-name": self.connection.realm_name, "role-id": role_id}
        data_raw = self.connection.raw_get(
            urls_patterns.URL_ADMIN_REALM_ROLES_ROLE_BY_ID.format(**params_path),
        )
        return raise_error_from_response(data_raw, KeycloakGetError)

    def update_realm_role(self, role_name: str, payload: dict) -> bytes:
        """
        Update a role for the realm by name.

        :param role_name: The name of the role to be updated
        :type role_name: str
        :param payload: The role (use RoleRepresentation)
        :type payload: dict
        :return: Keycloak server response
        :rtype: bytes
        """
        params_path = {"realm-name": self.connection.realm_name, "role-name": role_name}
        data_raw = self.connection.raw_put(
            urls_patterns.URL_ADMIN_REALM_ROLES_ROLE_BY_NAME.format(**params_path),
            data=json.dumps(payload),
        )
        return raise_error_from_response(
            data_raw,
            KeycloakPutError,
            expected_codes=[HTTP_NO_CONTENT],
        )

    def delete_realm_role(self, role_name: str) -> bytes:
        """
        Delete a role for the realm by name.

        :param role_name: The role name
        :type role_name: str
        :return: Keycloak server response
        :rtype: bytes
        """
        params_path = {"realm-name": self.connection.realm_name, "role-name": role_name}
        data_raw = self.connection.raw_delete(
            urls_patterns.URL_ADMIN_REALM_ROLES_ROLE_BY_NAME.format(**params_path),
        )
        return raise_error_from_response(
            data_raw,
            KeycloakDeleteError,
            expected_codes=[HTTP_NO_CONTENT],
        )

    def add_composite_realm_roles_to_role(self, role_name: str, roles: str | list) -> bytes:
        """
        Add composite roles to the role.

        :param role_name: The name of the role
        :type role_name: str
        :param roles: roles list or role (use RoleRepresentation) to be updated
        :type roles: list
        :return: Keycloak server response
        :rtype: bytes
        """
        payload = roles if isinstance(roles, list) else [roles]
        params_path = {"realm-name": self.connection.realm_name, "role-name": role_name}
        data_raw = self.connection.raw_post(
            urls_patterns.URL_ADMIN_REALM_ROLES_COMPOSITE_REALM_ROLE.format(**params_path),
            data=json.dumps(payload),
        )
        return raise_error_from_response(
            data_raw,
            KeycloakPostError,
            expected_codes=[HTTP_NO_CONTENT],
        )

    def remove_composite_realm_roles_to_role(self, role_name: str, roles: str | list) -> bytes:
        """
        Remove composite roles from the role.

        :param role_name: The name of the role
        :type role_name: str
        :param roles: roles list or role (use RoleRepresentation) to be removed
        :type roles: list
        :return: Keycloak server response
        :rtype: bytes
        """
        payload = roles if isinstance(roles, list) else [roles]
        params_path = {"realm-name": self.connection.realm_name, "role-name": role_name}
        data_raw = self.connection.raw_delete(
            urls_patterns.URL_ADMIN_REALM_ROLES_COMPOSITE_REALM_ROLE.format(**params_path),
            data=json.dumps(payload),
        )
        return raise_error_from_response(
            data_raw,
            KeycloakDeleteError,
            expected_codes=[HTTP_NO_CONTENT],
        )

    def get_composite_realm_roles_of_role(self, role_name: str) -> list:
        """
        Get composite roles of the role.

        :param role_name: The name of the role
        :type role_name: str
        :return: Keycloak server response (array RoleRepresentation)
        :rtype: list
        """
        params_path = {"realm-name": self.connection.realm_name, "role-name": role_name}
        data_raw = self.connection.raw_get(
            urls_patterns.URL_ADMIN_REALM_ROLES_COMPOSITE_REALM_ROLE.format(**params_path),
        )
        return raise_error_from_response(data_raw, KeycloakGetError)

    def assign_realm_roles_to_client_scope(self, client_id: str, roles: str | list) -> bytes:
        """
        Assign realm roles to a client's scope.

        :param client_id: id of client (not client-id)
        :type client_id: str
        :param roles: roles list or role (use RoleRepresentation)
        :type roles: list
        :return: Keycloak server response
        :rtype: bytes
        """
        payload = roles if isinstance(roles, list) else [roles]
        params_path = {"realm-name": self.connection.realm_name, "id": client_id}
        data_raw = self.connection.raw_post(
            urls_patterns.URL_ADMIN_CLIENT_SCOPE_MAPPINGS_REALM_ROLES.format(**params_path),
            data=json.dumps(payload),
        )
        return raise_error_from_response(
            data_raw,
            KeycloakPostError,
            expected_codes=[HTTP_NO_CONTENT],
        )

    def delete_realm_roles_of_client_scope(self, client_id: str, roles: str | list) -> bytes:
        """
        Delete realm roles of a client's scope.

        :param client_id: id of client (not client-id)
        :type client_id: str
        :param roles: roles list or role (use RoleRepresentation)
        :type roles: list
        :return: Keycloak server response
        :rtype: dict
        """
        payload = roles if isinstance(roles, list) else [roles]
        params_path = {"realm-name": self.connection.realm_name, "id": client_id}
        data_raw = self.connection.raw_delete(
            urls_patterns.URL_ADMIN_CLIENT_SCOPE_MAPPINGS_REALM_ROLES.format(**params_path),
            data=json.dumps(payload),
        )
        return raise_error_from_response(
            data_raw,
            KeycloakDeleteError,
            expected_codes=[HTTP_NO_CONTENT],
        )

    def get_realm_roles_of_client_scope(self, client_id: str) -> list:
        """
        Get all realm roles for a client's scope.

        :param client_id: id of client (not client-id)
        :type client_id: str
        :return: Keycloak server response (array RoleRepresentation)
        :rtype: list
        """
        params_path = {"realm-name": self.connection.realm_name, "id": client_id}
        data_raw = self.connection.raw_get(
            urls_patterns.URL_ADMIN_CLIENT_SCOPE_MAPPINGS_REALM_ROLES.format(**params_path),
        )
        return raise_error_from_response(data_raw, KeycloakGetError)

    def assign_client_roles_to_client_scope(
        self,
        client_id: str,
        client_roles_owner_id: str,
        roles: str | list,
    ) -> bytes:
        """
        Assign client roles to a client's dedicated scope.

        To assign roles to a client scope, use add_client_specific_roles_to_client_scope.

        :param client_id: id of client (not client-id) who is assigned the roles
        :type client_id: str
        :param client_roles_owner_id: id of client (not client-id) who has the roles
        :type client_roles_owner_id: str
        :param roles: roles list or role (use RoleRepresentation)
        :type roles: list
        :return: Keycloak server response
        :rtype: bytes
        """
        payload = roles if isinstance(roles, list) else [roles]
        params_path = {
            "realm-name": self.connection.realm_name,
            "id": client_id,
            "client": client_roles_owner_id,
        }
        data_raw = self.connection.raw_post(
            urls_patterns.URL_ADMIN_CLIENT_SCOPE_MAPPINGS_CLIENT_ROLES.format(**params_path),
            data=json.dumps(payload),
        )
        return raise_error_from_response(
            data_raw,
            KeycloakPostError,
            expected_codes=[HTTP_NO_CONTENT],
        )

    def delete_client_roles_of_client_scope(
        self,
        client_id: str,
        client_roles_owner_id: str,
        roles: str | list,
    ) -> bytes:
        """
        Delete client roles of a client's dedicated scope.

        To delete roles from a client scope, use remove_client_specific_roles_of_client_scope.

        :param client_id: id of client (not client-id) who is assigned the roles
        :type client_id: str
        :param client_roles_owner_id: id of client (not client-id) who has the roles
        :type client_roles_owner_id: str
        :param roles: roles list or role (use RoleRepresentation)
        :type roles: list
        :return: Keycloak server response
        :rtype: bytes
        """
        payload = roles if isinstance(roles, list) else [roles]
        params_path = {
            "realm-name": self.connection.realm_name,
            "id": client_id,
            "client": client_roles_owner_id,
        }
        data_raw = self.connection.raw_delete(
            urls_patterns.URL_ADMIN_CLIENT_SCOPE_MAPPINGS_CLIENT_ROLES.format(**params_path),
            data=json.dumps(payload),
        )
        return raise_error_from_response(
            data_raw,
            KeycloakDeleteError,
            expected_codes=[HTTP_NO_CONTENT],
        )

    def get_client_roles_of_client_scope(self, client_id: str, client_roles_owner_id: str) -> list:
        """
        Get all client roles for a client's dedicated scope.

        To get roles for a client scope, use get_client_specific_roles_of_client_scope.

        :param client_id: id of client (not client-id)
        :type client_id: str
        :param client_roles_owner_id: id of client (not client-id) who has the roles
        :type client_roles_owner_id: str
        :return: Keycloak server response (array RoleRepresentation)
        :rtype: list
        """
        params_path = {
            "realm-name": self.connection.realm_name,
            "id": client_id,
            "client": client_roles_owner_id,
        }
        data_raw = self.connection.raw_get(
            urls_patterns.URL_ADMIN_CLIENT_SCOPE_MAPPINGS_CLIENT_ROLES.format(**params_path),
        )
        return raise_error_from_response(data_raw, KeycloakGetError)

    def assign_realm_roles(self, user_id: str, roles: str | list) -> bytes:
        """
        Assign realm roles to a user.

        :param user_id: id of user
        :type user_id: str
        :param roles: roles list or role (use RoleRepresentation)
        :type roles: list
        :return: Keycloak server response
        :rtype: bytes
        """
        payload = roles if isinstance(roles, list) else [roles]
        params_path = {"realm-name": self.connection.realm_name, "id": user_id}
        data_raw = self.connection.raw_post(
            urls_patterns.URL_ADMIN_USER_REALM_ROLES.format(**params_path),
            data=json.dumps(payload),
        )
        return raise_error_from_response(
            data_raw,
            KeycloakPostError,
            expected_codes=[HTTP_NO_CONTENT],
        )

    def delete_realm_roles_of_user(self, user_id: str, roles: str | list) -> bytes:
        """
        Delete realm roles of a user.

        :param user_id: id of user
        :type user_id: str
        :param roles: roles list or role (use RoleRepresentation)
        :type roles: list
        :return: Keycloak server response
        :rtype: bytes
        """
        payload = roles if isinstance(roles, list) else [roles]
        params_path = {"realm-name": self.connection.realm_name, "id": user_id}
        data_raw = self.connection.raw_delete(
            urls_patterns.URL_ADMIN_USER_REALM_ROLES.format(**params_path),
            data=json.dumps(payload),
        )
        return raise_error_from_response(
            data_raw,
            KeycloakDeleteError,
            expected_codes=[HTTP_NO_CONTENT],
        )

    def get_realm_roles_of_user(self, user_id: str) -> list:
        """
        Get all realm roles for a user.

        :param user_id: id of user
        :type user_id: str
        :return: Keycloak server response (array RoleRepresentation)
        :rtype: list
        """
        params_path = {"realm-name": self.connection.realm_name, "id": user_id}
        data_raw = self.connection.raw_get(
            urls_patterns.URL_ADMIN_USER_REALM_ROLES.format(**params_path),
        )
        return raise_error_from_response(data_raw, KeycloakGetError)

    def get_available_realm_roles_of_user(self, user_id: str) -> list:
        """
        Get all available (i.e. unassigned) realm roles for a user.

        :param user_id: id of user
        :type user_id: str
        :return: Keycloak server response (array RoleRepresentation)
        :rtype: list
        """
        params_path = {"realm-name": self.connection.realm_name, "id": user_id}
        data_raw = self.connection.raw_get(
            urls_patterns.URL_ADMIN_USER_REALM_ROLES_AVAILABLE.format(**params_path),
        )
        return raise_error_from_response(data_raw, KeycloakGetError)

    def get_composite_realm_roles_of_user(
        self,
        user_id: str,
        brief_representation: bool = True,
    ) -> list:
        """
        Get all composite (i.e. implicit) realm roles for a user.

        :param user_id: id of user
        :type user_id: str
        :param brief_representation: whether to omit role attributes in the response
        :type brief_representation: bool
        :return: Keycloak server response (array RoleRepresentation)
        :rtype: list
        """
        params_path = {"realm-name": self.connection.realm_name, "id": user_id}
        params = {"briefRepresentation": brief_representation}
        data_raw = self.connection.raw_get(
            urls_patterns.URL_ADMIN_USER_REALM_ROLES_COMPOSITE.format(**params_path),
            **params,
        )
        return raise_error_from_response(data_raw, KeycloakGetError)

    def assign_group_realm_roles(self, group_id: str, roles: str | list) -> bytes:
        """
        Assign realm roles to a group.

        :param group_id: id of group
        :type group_id: str
        :param roles: roles list or role (use GroupRoleRepresentation)
        :type roles: list
        :return: Keycloak server response
        :rtype: bytes
        """
        payload = roles if isinstance(roles, list) else [roles]
        params_path = {"realm-name": self.connection.realm_name, "id": group_id}
        data_raw = self.connection.raw_post(
            urls_patterns.URL_ADMIN_GROUPS_REALM_ROLES.format(**params_path),
            data=json.dumps(payload),
        )
        return raise_error_from_response(
            data_raw,
            KeycloakPostError,
            expected_codes=[HTTP_NO_CONTENT],
        )

    def delete_group_realm_roles(self, group_id: str, roles: str | list) -> bytes:
        """
        Delete realm roles of a group.

        :param group_id: id of group
        :type group_id: str
        :param roles: roles list or role (use GroupRoleRepresentation)
        :type roles: list
        :return: Keycloak server response
        :rtype: bytes
        """
        payload = roles if isinstance(roles, list) else [roles]
        params_path = {"realm-name": self.connection.realm_name, "id": group_id}
        data_raw = self.connection.raw_delete(
            urls_patterns.URL_ADMIN_GROUPS_REALM_ROLES.format(**params_path),
            data=json.dumps(payload),
        )
        return raise_error_from_response(
            data_raw,
            KeycloakDeleteError,
            expected_codes=[HTTP_NO_CONTENT],
        )

    def get_group_realm_roles(self, group_id: str, brief_representation: bool = True) -> list:
        """
        Get all realm roles for a group.

        :param group_id: id of the group
        :type group_id: str
        :param brief_representation: whether to omit role attributes in the response
        :type brief_representation: bool
        :return: Keycloak server response (array RoleRepresentation)
        :rtype: list
        """
        params_path = {"realm-name": self.connection.realm_name, "id": group_id}
        params = {"briefRepresentation": brief_representation}
        data_raw = self.connection.raw_get(
            urls_patterns.URL_ADMIN_GROUPS_REALM_ROLES.format(**params_path),
            **params,
        )
        return raise_error_from_response(data_raw, KeycloakGetError)

    def assign_group_client_roles(self, group_id: str, client_id: str, roles: str | list) -> bytes:
        """
        Assign client roles to a group.

        :param group_id: id of group
        :type group_id: str
        :param client_id: id of client (not client-id)
        :type client_id: str
        :param roles: roles list or role (use GroupRoleRepresentation)
        :type roles: list
        :return: Keycloak server response
        :rtype: bytes
        """
        payload = roles if isinstance(roles, list) else [roles]
        params_path = {
            "realm-name": self.connection.realm_name,
            "id": group_id,
            "client-id": client_id,
        }
        data_raw = self.connection.raw_post(
            urls_patterns.URL_ADMIN_GROUPS_CLIENT_ROLES.format(**params_path),
            data=json.dumps(payload),
        )
        return raise_error_from_response(
            data_raw,
            KeycloakPostError,
            expected_codes=[HTTP_NO_CONTENT],
        )

    def get_group_client_roles(self, group_id: str, client_id: str) -> list:
        """
        Get client roles of a group.

        :param group_id: id of group
        :type group_id: str
        :param client_id: id of client (not client-id)
        :type client_id: str
        :return: Keycloak server response
        :rtype: list
        """
        params_path = {
            "realm-name": self.connection.realm_name,
            "id": group_id,
            "client-id": client_id,
        }
        data_raw = self.connection.raw_get(
            urls_patterns.URL_ADMIN_GROUPS_CLIENT_ROLES.format(**params_path),
        )
        return raise_error_from_response(data_raw, KeycloakGetError)

    def delete_group_client_roles(self, group_id: str, client_id: str, roles: str | list) -> bytes:
        """
        Delete client roles of a group.

        :param group_id: id of group
        :type group_id: str
        :param client_id: id of client (not client-id)
        :type client_id: str
        :param roles: roles list or role (use GroupRoleRepresentation)
        :type roles: list
        :return: Keycloak server response (array RoleRepresentation)
        :rtype: bytes
        """
        payload = roles if isinstance(roles, list) else [roles]
        params_path = {
            "realm-name": self.connection.realm_name,
            "id": group_id,
            "client-id": client_id,
        }
        data_raw = self.connection.raw_delete(
            urls_patterns.URL_ADMIN_GROUPS_CLIENT_ROLES.format(**params_path),
            data=json.dumps(payload),
        )
        return raise_error_from_response(
            data_raw,
            KeycloakDeleteError,
            expected_codes=[HTTP_NO_CONTENT],
        )

    def get_all_roles_of_user(self, user_id: str) -> list:
        """
        Get all level roles for a user.

        :param user_id: id of user
        :type user_id: str
        :return: Keycloak server response (array RoleRepresentation)
        :rtype: list
        """
        params_path = {"realm-name": self.connection.realm_name, "id": user_id}
        data_raw = self.connection.raw_get(
            urls_patterns.URL_ADMIN_USER_ALL_ROLES.format(**params_path),
        )
        return raise_error_from_response(data_raw, KeycloakGetError)

    def get_client_roles_of_user(self, user_id: str, client_id: str) -> list:
        """
        Get all client roles for a user.

        :param user_id: id of user
        :type user_id: str
        :param client_id: id of client (not client-id)
        :type client_id: str
        :return: Keycloak server response (array RoleRepresentation)
        :rtype: list
        """
        return self._get_client_roles_of_user(
            urls_patterns.URL_ADMIN_USER_CLIENT_ROLES,
            user_id,
            client_id,
        )

    def get_available_client_roles_of_user(self, user_id: str, client_id: str) -> list:
        """
        Get available client role-mappings for a user.

        :param user_id: id of user
        :type user_id: str
        :param client_id: id of client (not client-id)
        :type client_id: str
        :return: Keycloak server response (array RoleRepresentation)
        :rtype: list
        """
        return self._get_client_roles_of_user(
            urls_patterns.URL_ADMIN_USER_CLIENT_ROLES_AVAILABLE,
            user_id,
            client_id,
        )

    def get_composite_client_roles_of_user(
        self,
        user_id: str,
        client_id: str,
        brief_representation: bool = False,
    ) -> list:
        """
        Get composite client role-mappings for a user.

        :param user_id: id of user
        :type user_id: str
        :param client_id: id of client (not client-id)
        :type client_id: str
        :param brief_representation: whether to omit attributes in the response
        :type brief_representation: bool
        :return: Keycloak server response (array RoleRepresentation)
        :rtype: list
        """
        params = {"briefRepresentation": brief_representation}
        return self._get_client_roles_of_user(
            urls_patterns.URL_ADMIN_USER_CLIENT_ROLES_COMPOSITE,
            user_id,
            client_id,
            **params,
        )

    def _get_client_roles_of_user(
        self,
        client_level_role_mapping_url: str,
        user_id: str,
        client_id: str,
        **params: dict,
    ) -> list:
        """
        Get client roles of a single user helper.

        :param client_level_role_mapping_url: Url for the client role mapping
        :type client_level_role_mapping_url: str
        :param user_id: User id
        :type user_id: str
        :param client_id: Client id
        :type client_id: str
        :param params: Additional parameters
        :type params: dict
        :returns: Client roles of a user
        :rtype: list
        """
        params_path = {
            "realm-name": self.connection.realm_name,
            "id": user_id,
            "client-id": client_id,
        }
        data_raw = self.connection.raw_get(
            client_level_role_mapping_url.format(**params_path),
            **params,
        )
        return raise_error_from_response(data_raw, KeycloakGetError)

    def delete_client_roles_of_user(
        self,
        user_id: str,
        client_id: str,
        roles: str | list,
    ) -> bytes:
        """
        Delete client roles from a user.

        :param user_id: id of user
        :type user_id: str
        :param client_id: id of client containing role (not client-id)
        :type client_id: str
        :param roles: roles list or role to delete (use RoleRepresentation)
        :type roles: list
        :return: Keycloak server response
        :rtype: bytes
        """
        payload = roles if isinstance(roles, list) else [roles]
        params_path = {
            "realm-name": self.connection.realm_name,
            "id": user_id,
            "client-id": client_id,
        }
        data_raw = self.connection.raw_delete(
            urls_patterns.URL_ADMIN_USER_CLIENT_ROLES.format(**params_path),
            data=json.dumps(payload),
        )
        return raise_error_from_response(
            data_raw,
            KeycloakDeleteError,
            expected_codes=[HTTP_NO_CONTENT],
        )

    def get_authentication_flows(self) -> list:
        """
        Get authentication flows.

        Returns all flow details

        AuthenticationFlowRepresentation
        https://www.keycloak.org/docs-api/24.0.2/rest-api/index.html#_authenticationflowrepresentation

        :return: Keycloak server response (AuthenticationFlowRepresentation)
        :rtype: list
        """
        params_path = {"realm-name": self.connection.realm_name}
        data_raw = self.connection.raw_get(urls_patterns.URL_ADMIN_FLOWS.format(**params_path))
        return raise_error_from_response(data_raw, KeycloakGetError)

    def get_authentication_flow_for_id(self, flow_id: str) -> dict:
        """
        Get one authentication flow by it's id.

        Returns all flow details

        AuthenticationFlowRepresentation
        https://www.keycloak.org/docs-api/24.0.2/rest-api/index.html#_authenticationflowrepresentation

        :param flow_id: the id of a flow NOT it's alias
        :type flow_id: str
        :return: Keycloak server response (AuthenticationFlowRepresentation)
        :rtype: dict
        """
        params_path = {"realm-name": self.connection.realm_name, "flow-id": flow_id}
        data_raw = self.connection.raw_get(
            urls_patterns.URL_ADMIN_FLOWS_ALIAS.format(**params_path),
        )
        return raise_error_from_response(data_raw, KeycloakGetError)

    def create_authentication_flow(self, payload: dict, skip_exists: bool = False) -> bytes:
        """
        Create a new authentication flow.

        AuthenticationFlowRepresentation
        https://www.keycloak.org/docs-api/24.0.2/rest-api/index.html#_authenticationflowrepresentation

        :param payload: AuthenticationFlowRepresentation
        :type payload: dict
        :param skip_exists: Do not raise an error if authentication flow already exists
        :type skip_exists: bool
        :return: Keycloak server response (RoleRepresentation)
        :rtype: bytes
        """
        params_path = {"realm-name": self.connection.realm_name}
        data_raw = self.connection.raw_post(
            urls_patterns.URL_ADMIN_FLOWS.format(**params_path),
            data=json.dumps(payload),
        )
        return raise_error_from_response(
            data_raw,
            KeycloakPostError,
            expected_codes=[HTTP_CREATED],
            skip_exists=skip_exists,
        )

<<<<<<< HEAD
    def update_authentication_flow(self, id, payload, skip_exists=False):
        """Update exits authentication flow.

        AuthenticationFlowRepresentation
        https://www.keycloak.org/docs-api/24.0.2/rest-api/index.html#_authenticationflowrepresentation

        :param id
        :type id: str
        :param payload: AuthenticationFlowRepresentation
        :type payload: dict
        :param skip_exists: Do not raise an error if authentication flow already exists
        :type skip_exists: bool
        :return: Keycloak server response (RoleRepresentation)
        :rtype: bytes
        """
        params_path = {"id": id, "realm-name": self.connection.realm_name}
        data_raw = self.connection.raw_put(
            urls_patterns.URL_ADMIN_FLOW.format(**params_path), data=json.dumps(payload)
        )
        return raise_error_from_response(
            data_raw, KeycloakPutError, expected_codes=[202], skip_exists=skip_exists
        )

    def copy_authentication_flow(self, payload, flow_alias):
        """Copy existing authentication flow under a new name.
=======
    def copy_authentication_flow(self, payload: dict, flow_alias: str) -> bytes:
        """
        Copy existing authentication flow under a new name.
>>>>>>> 957f46ee

        The new name is given as 'newName' attribute of the passed payload.

        :param payload: JSON containing 'newName' attribute
        :type payload: dict
        :param flow_alias: the flow alias
        :type flow_alias: str
        :return: Keycloak server response (RoleRepresentation)
        :rtype: bytes
        """
        params_path = {"realm-name": self.connection.realm_name, "flow-alias": flow_alias}
        data_raw = self.connection.raw_post(
            urls_patterns.URL_ADMIN_FLOWS_COPY.format(**params_path),
            data=json.dumps(payload),
        )
        return raise_error_from_response(
            data_raw,
            KeycloakPostError,
            expected_codes=[HTTP_CREATED],
        )

    def delete_authentication_flow(self, flow_id: str) -> bytes:
        """
        Delete authentication flow.

        AuthenticationInfoRepresentation
        https://www.keycloak.org/docs-api/24.0.2/rest-api/index.html#_authenticationinforepresentation

        :param flow_id: authentication flow id
        :type flow_id: str
        :return: Keycloak server response
        :rtype: bytes
        """
        params_path = {"realm-name": self.connection.realm_name, "id": flow_id}
        data_raw = self.connection.raw_delete(urls_patterns.URL_ADMIN_FLOW.format(**params_path))
        return raise_error_from_response(
            data_raw,
            KeycloakDeleteError,
            expected_codes=[HTTP_NO_CONTENT],
        )

    def get_authentication_flow_executions(self, flow_alias: str) -> list:
        """
        Get authentication flow executions.

        Returns all execution steps

        :param flow_alias: the flow alias
        :type flow_alias: str
        :return: Response(json)
        :rtype: list
        """
        params_path = {"realm-name": self.connection.realm_name, "flow-alias": flow_alias}
        data_raw = self.connection.raw_get(
            urls_patterns.URL_ADMIN_FLOWS_EXECUTIONS.format(**params_path),
        )
        return raise_error_from_response(data_raw, KeycloakGetError)

    def update_authentication_flow_executions(self, payload: dict, flow_alias: str) -> bytes:
        """
        Update an authentication flow execution.

        AuthenticationExecutionInfoRepresentation
        https://www.keycloak.org/docs-api/24.0.2/rest-api/index.html#_authenticationexecutioninforepresentation

        :param payload: AuthenticationExecutionInfoRepresentation
        :type payload: dict
        :param flow_alias: The flow alias
        :type flow_alias: str
        :return: Keycloak server response
        :rtype: bytes
        """
        params_path = {"realm-name": self.connection.realm_name, "flow-alias": flow_alias}
        data_raw = self.connection.raw_put(
            urls_patterns.URL_ADMIN_FLOWS_EXECUTIONS.format(**params_path),
            data=json.dumps(payload),
        )
        return raise_error_from_response(
            data_raw,
            KeycloakPutError,
            expected_codes=[HTTP_ACCEPTED, HTTP_NO_CONTENT],
        )

    def get_authentication_flow_execution(self, execution_id: str) -> list:
        """
        Get authentication flow execution.

        AuthenticationExecutionInfoRepresentation
        https://www.keycloak.org/docs-api/24.0.2/rest-api/index.html#_authenticationexecutioninforepresentation

        :param execution_id: the execution ID
        :type execution_id: str
        :return: Response(json)
        :rtype: dict
        """
        params_path = {"realm-name": self.connection.realm_name, "id": execution_id}
        data_raw = self.connection.raw_get(
            urls_patterns.URL_ADMIN_FLOWS_EXECUTION.format(**params_path),
        )
        return raise_error_from_response(data_raw, KeycloakGetError)

    def create_authentication_flow_execution(self, payload: dict, flow_alias: str) -> bytes:
        """
        Create an authentication flow execution.

        AuthenticationExecutionInfoRepresentation
        https://www.keycloak.org/docs-api/24.0.2/rest-api/index.html#_authenticationexecutioninforepresentation

        :param payload: AuthenticationExecutionInfoRepresentation
        :type payload: dict
        :param flow_alias: The flow alias
        :type flow_alias: str
        :return: Keycloak server response
        :rtype: bytes
        """
        params_path = {"realm-name": self.connection.realm_name, "flow-alias": flow_alias}
        data_raw = self.connection.raw_post(
            urls_patterns.URL_ADMIN_FLOWS_EXECUTIONS_EXECUTION.format(**params_path),
            data=json.dumps(payload),
        )
        return raise_error_from_response(
            data_raw,
            KeycloakPostError,
            expected_codes=[HTTP_CREATED],
        )

    def delete_authentication_flow_execution(self, execution_id: str) -> bytes:
        """
        Delete authentication flow execution.

        AuthenticationExecutionInfoRepresentation
        https://www.keycloak.org/docs-api/24.0.2/rest-api/index.html#_authenticationexecutioninforepresentation

        :param execution_id: keycloak client id (not oauth client-id)
        :type execution_id: str
        :return: Keycloak server response (json)
        :rtype: bytes
        """
        params_path = {"realm-name": self.connection.realm_name, "id": execution_id}
        data_raw = self.connection.raw_delete(
            urls_patterns.URL_ADMIN_FLOWS_EXECUTION.format(**params_path),
        )
        return raise_error_from_response(
            data_raw,
            KeycloakDeleteError,
            expected_codes=[HTTP_NO_CONTENT],
        )

<<<<<<< HEAD
    def change_execution_priority(self, execution_id, diff):
        """Raise or lower execution priority of diff time.

        :param execution_id: id of execution to lower priority
        :type execution_id: str
        :param diff: Integer number, raise of diff time if positive lower of diff time if negative
        :type diff: int
        :raises KeycloakPostError: when post requests are failed
        """
        params_path = {"id": execution_id, "realm-name": self.connection.realm_name}
        try:
            if diff > 0:
                for i in range(diff):
                    _ = self.connection.raw_post(
                        urls_patterns.URL_AUTHENTICATION_EXECUTION_RAISE_PRIORITY.format(
                            **params_path
                        ),
                        data="{}",
                    )
            elif diff < 0:
                for i in range(-diff):
                    _ = self.connection.raw_post(
                        urls_patterns.URL_AUTHENTICATION_EXECUTION_LOWER_PRIORITY.format(
                            **params_path
                        ),
                        data="{}",
                    )
        except Exception as e:
            raise KeycloakPostError(f"Unable to change execution priority {execution_id}") from e

    def create_authentication_flow_subflow(self, payload, flow_alias, skip_exists=False):
        """Create a new sub authentication flow for a given authentication flow.
=======
    def create_authentication_flow_subflow(
        self,
        payload: dict,
        flow_alias: str,
        skip_exists: bool = False,
    ) -> bytes:
        """
        Create a new sub authentication flow for a given authentication flow.
>>>>>>> 957f46ee

        AuthenticationFlowRepresentation
        https://www.keycloak.org/docs-api/24.0.2/rest-api/index.html#_authenticationflowrepresentation

        :param payload: AuthenticationFlowRepresentation
        :type payload: dict
        :param flow_alias: The flow alias
        :type flow_alias: str
        :param skip_exists: Do not raise an error if authentication flow already exists
        :type skip_exists: bool
        :return: Keycloak server response (RoleRepresentation)
        :rtype: bytes
        """
        params_path = {"realm-name": self.connection.realm_name, "flow-alias": flow_alias}
        data_raw = self.connection.raw_post(
            urls_patterns.URL_ADMIN_FLOWS_EXECUTIONS_FLOW.format(**params_path),
            data=json.dumps(payload),
        )
        return raise_error_from_response(
            data_raw,
            KeycloakPostError,
            expected_codes=[HTTP_CREATED],
            skip_exists=skip_exists,
        )

    def get_authenticator_providers(self) -> list:
        """
        Get authenticator providers list.

        :return: Authenticator providers
        :rtype: list
        """
        params_path = {"realm-name": self.connection.realm_name}
        data_raw = self.connection.raw_get(
            urls_patterns.URL_ADMIN_AUTHENTICATOR_PROVIDERS.format(**params_path),
        )
        return raise_error_from_response(data_raw, KeycloakGetError)

    def get_authenticator_provider_config_description(self, provider_id: str) -> dict:
        """
        Get authenticator's provider configuration description.

        AuthenticatorConfigInfoRepresentation
        https://www.keycloak.org/docs-api/24.0.2/rest-api/index.html#_authenticatorconfiginforepresentation

        :param provider_id: Provider Id
        :type provider_id: str
        :return: AuthenticatorConfigInfoRepresentation
        :rtype: dict
        """
        params_path = {"realm-name": self.connection.realm_name, "provider-id": provider_id}
        data_raw = self.connection.raw_get(
            urls_patterns.URL_ADMIN_AUTHENTICATOR_CONFIG_DESCRIPTION.format(**params_path),
        )
        return raise_error_from_response(data_raw, KeycloakGetError)

    def get_authenticator_config(self, config_id: str) -> dict:
        """
        Get authenticator configuration.

        Returns all configuration details.

        :param config_id: Authenticator config id
        :type config_id: str
        :return: Response(json)
        :rtype: dict
        """
        params_path = {"realm-name": self.connection.realm_name, "id": config_id}
        data_raw = self.connection.raw_get(
            urls_patterns.URL_ADMIN_AUTHENTICATOR_CONFIG.format(**params_path),
        )
        return raise_error_from_response(data_raw, KeycloakGetError)

<<<<<<< HEAD
    def create_execution_config(self, execution_id, payload):
        """Add autenticatorConfig to the execution.

        AuthenticatorConfigRepresentation
        https://www.keycloak.org/docs-api/24.0.2/rest-api/index.html#_authenticatorconfigrepresentation

        :param execution_id: id of execution
        :type execution_id: str
        :param payload: config to add to the execution
        :type payload: dir
        :return: Response(json)
        :rtype: dict
        """
        params_path = {"id": execution_id, "realm-name": self.connection.realm_name}
        data_raw = self.connection.raw_post(
            urls_patterns.URL_ADMIN_FLOWS_EXECUTION.format(**params_path) + "/config",
            data=json.dumps(payload),
        )
        return raise_error_from_response(data_raw, KeycloakPostError, expected_codes=[201])

    def update_authenticator_config(self, payload, config_id):
        """Update an authenticator configuration.
=======
    def update_authenticator_config(self, payload: dict, config_id: str) -> bytes:
        """
        Update an authenticator configuration.
>>>>>>> 957f46ee

        AuthenticatorConfigRepresentation
        https://www.keycloak.org/docs-api/24.0.2/rest-api/index.html#_authenticatorconfigrepresentation

        :param payload: AuthenticatorConfigRepresentation
        :type payload: dict
        :param config_id: Authenticator config id
        :type config_id: str
        :return: Response(json)
        :rtype: bytes
        """
        params_path = {"realm-name": self.connection.realm_name, "id": config_id}
        data_raw = self.connection.raw_put(
            urls_patterns.URL_ADMIN_AUTHENTICATOR_CONFIG.format(**params_path),
            data=json.dumps(payload),
        )
        return raise_error_from_response(
            data_raw,
            KeycloakPutError,
            expected_codes=[HTTP_NO_CONTENT],
        )

    def delete_authenticator_config(self, config_id: str) -> bytes:
        """
        Delete a authenticator configuration.

        https://www.keycloak.org/docs-api/24.0.2/rest-api/index.html#_authentication_management_resource

        :param config_id: Authenticator config id
        :type config_id: str
        :return: Keycloak server Response
        :rtype: bytes
        """
        params_path = {"realm-name": self.connection.realm_name, "id": config_id}
        data_raw = self.connection.raw_delete(
            urls_patterns.URL_ADMIN_AUTHENTICATOR_CONFIG.format(**params_path),
        )
        return raise_error_from_response(
            data_raw,
            KeycloakDeleteError,
            expected_codes=[HTTP_NO_CONTENT],
        )

    def sync_users(self, storage_id: str, action: str) -> bytes:
        """
        Trigger user sync from provider.

        :param storage_id: The id of the user storage provider
        :type storage_id: str
        :param action: Action can be "triggerFullSync" or "triggerChangedUsersSync"
        :type action: str
        :return: Keycloak server response
        :rtype: bytes
        """
        data = {"action": action}
        params_query = {"action": action}

        params_path = {"realm-name": self.connection.realm_name, "id": storage_id}
        data_raw = self.connection.raw_post(
            urls_patterns.URL_ADMIN_USER_STORAGE.format(**params_path),
            data=json.dumps(data),
            **params_query,
        )
        return raise_error_from_response(data_raw, KeycloakPostError)

    def get_client_scopes(self) -> list:
        """
        Get client scopes.

        Get representation of the client scopes for the realm where we are connected to
        https://www.keycloak.org/docs-api/24.0.2/rest-api/index.html#_getclientscopes

        :return: Keycloak server response Array of (ClientScopeRepresentation)
        :rtype: list
        """
        params_path = {"realm-name": self.connection.realm_name}
        data_raw = self.connection.raw_get(
            urls_patterns.URL_ADMIN_CLIENT_SCOPES.format(**params_path),
        )
        return raise_error_from_response(data_raw, KeycloakGetError)

    def get_client_scope(self, client_scope_id: str) -> dict:
        """
        Get client scope.

        Get representation of the client scopes for the realm where we are connected to
        https://www.keycloak.org/docs-api/24.0.2/rest-api/index.html#_getclientscopes

        :param client_scope_id: The id of the client scope
        :type client_scope_id: str
        :return: Keycloak server response (ClientScopeRepresentation)
        :rtype: dict
        """
        params_path = {"realm-name": self.connection.realm_name, "scope-id": client_scope_id}
        data_raw = self.connection.raw_get(
            urls_patterns.URL_ADMIN_CLIENT_SCOPE.format(**params_path),
        )
        return raise_error_from_response(data_raw, KeycloakGetError)

    def get_client_scope_by_name(self, client_scope_name: str) -> dict:
        """
        Get client scope by name.

        Get representation of the client scope identified by the client scope name.

        https://www.keycloak.org/docs-api/24.0.2/rest-api/index.html#_getclientscopes
        :param client_scope_name: (str) Name of the client scope
        :type client_scope_name: str
        :returns: ClientScopeRepresentation or None
        :rtype: dict
        """
        client_scopes = self.get_client_scopes()
        for client_scope in client_scopes:
            if client_scope["name"] == client_scope_name:
                return client_scope

        return None

    def create_client_scope(self, payload: dict, skip_exists: bool = False) -> str:
        """
        Create a client scope.

        ClientScopeRepresentation:
        https://www.keycloak.org/docs-api/24.0.2/rest-api/index.html#_getclientscopes

        :param payload: ClientScopeRepresentation
        :type payload: dict
        :param skip_exists: If true then do not raise an error if client scope already exists
        :type skip_exists: bool
        :return: Client scope id
        :rtype: str
        """
        if skip_exists:
            exists = self.get_client_scope_by_name(client_scope_name=payload["name"])

            if exists is not None:
                return exists["id"]

        params_path = {"realm-name": self.connection.realm_name}
        data_raw = self.connection.raw_post(
            urls_patterns.URL_ADMIN_CLIENT_SCOPES.format(**params_path),
            data=json.dumps(payload),
        )
        raise_error_from_response(
            data_raw,
            KeycloakPostError,
            expected_codes=[HTTP_CREATED],
            skip_exists=skip_exists,
        )
        _last_slash_idx = data_raw.headers["Location"].rindex("/")
        return data_raw.headers["Location"][_last_slash_idx + 1 :]

    def update_client_scope(self, client_scope_id: str, payload: dict) -> bytes:
        """
        Update a client scope.

        ClientScopeRepresentation:
        https://www.keycloak.org/docs-api/24.0.2/rest-api/index.html#_client_scopes_resource

        :param client_scope_id: The id of the client scope
        :type client_scope_id: str
        :param payload: ClientScopeRepresentation
        :type payload: dict
        :return: Keycloak server response (ClientScopeRepresentation)
        :rtype: bytes
        """
        params_path = {"realm-name": self.connection.realm_name, "scope-id": client_scope_id}
        data_raw = self.connection.raw_put(
            urls_patterns.URL_ADMIN_CLIENT_SCOPE.format(**params_path),
            data=json.dumps(payload),
        )
        return raise_error_from_response(
            data_raw,
            KeycloakPutError,
            expected_codes=[HTTP_NO_CONTENT],
        )

    def delete_client_scope(self, client_scope_id: str) -> bytes:
        """
        Delete existing client scope.

        ClientScopeRepresentation:
        https://www.keycloak.org/docs-api/24.0.2/rest-api/index.html#_client_scopes_resource

        :param client_scope_id: The id of the client scope
        :type client_scope_id: str
        :return: Keycloak server response
        :rtype: bytes
        """
        params_path = {"realm-name": self.connection.realm_name, "scope-id": client_scope_id}
        data_raw = self.connection.raw_delete(
            urls_patterns.URL_ADMIN_CLIENT_SCOPE.format(**params_path),
        )
        return raise_error_from_response(
            data_raw,
            KeycloakDeleteError,
            expected_codes=[HTTP_NO_CONTENT],
        )

    def get_mappers_from_client_scope(self, client_scope_id: str) -> list:
        """
        Get a list of all mappers connected to the client scope.

        https://www.keycloak.org/docs-api/24.0.2/rest-api/index.html#_protocol_mappers_resource
        :param client_scope_id: Client scope id
        :type client_scope_id: str
        :returns: Keycloak server response (ProtocolMapperRepresentation)
        :rtype: list
        """
        params_path = {"realm-name": self.connection.realm_name, "scope-id": client_scope_id}
        data_raw = self.connection.raw_get(
            urls_patterns.URL_ADMIN_CLIENT_SCOPES_ADD_MAPPER.format(**params_path),
        )
        return raise_error_from_response(data_raw, KeycloakGetError, expected_codes=[HTTP_OK])

    def add_mapper_to_client_scope(self, client_scope_id: str, payload: dict) -> bytes:
        """
        Add a mapper to a client scope.

        https://www.keycloak.org/docs-api/24.0.2/rest-api/index.html#_create_mapper

        :param client_scope_id: The id of the client scope
        :type client_scope_id: str
        :param payload: ProtocolMapperRepresentation
        :type payload: dict
        :return: Keycloak server Response
        :rtype: bytes
        """
        params_path = {"realm-name": self.connection.realm_name, "scope-id": client_scope_id}
        data_raw = self.connection.raw_post(
            urls_patterns.URL_ADMIN_CLIENT_SCOPES_ADD_MAPPER.format(**params_path),
            data=json.dumps(payload),
        )
        return raise_error_from_response(
            data_raw,
            KeycloakPostError,
            expected_codes=[HTTP_CREATED],
        )

    def delete_mapper_from_client_scope(
        self,
        client_scope_id: str,
        protocol_mapper_id: str,
    ) -> bytes:
        """
        Delete a mapper from a client scope.

        https://www.keycloak.org/docs-api/24.0.2/rest-api/index.html#_delete_mapper

        :param client_scope_id: The id of the client scope
        :type client_scope_id: str
        :param protocol_mapper_id: Protocol mapper id
        :type protocol_mapper_id: str
        :return: Keycloak server Response
        :rtype: bytes
        """
        params_path = {
            "realm-name": self.connection.realm_name,
            "scope-id": client_scope_id,
            "protocol-mapper-id": protocol_mapper_id,
        }
        data_raw = self.connection.raw_delete(
            urls_patterns.URL_ADMIN_CLIENT_SCOPES_MAPPERS.format(**params_path),
        )
        return raise_error_from_response(
            data_raw,
            KeycloakDeleteError,
            expected_codes=[HTTP_NO_CONTENT],
        )

    def update_mapper_in_client_scope(
        self,
        client_scope_id: str,
        protocol_mapper_id: str,
        payload: dict,
    ) -> bytes:
        """
        Update an existing protocol mapper in a client scope.

        https://www.keycloak.org/docs-api/24.0.2/rest-api/index.html#_protocol_mappers_resource

        :param client_scope_id: The id of the client scope
        :type client_scope_id: str
        :param protocol_mapper_id: The id of the protocol mapper which exists in the client scope
               and should to be updated
        :type protocol_mapper_id: str
        :param payload: ProtocolMapperRepresentation
        :type payload: dict
        :return: Keycloak server Response
        :rtype: bytes
        """
        params_path = {
            "realm-name": self.connection.realm_name,
            "scope-id": client_scope_id,
            "protocol-mapper-id": protocol_mapper_id,
        }
        data_raw = self.connection.raw_put(
            urls_patterns.URL_ADMIN_CLIENT_SCOPES_MAPPERS.format(**params_path),
            data=json.dumps(payload),
        )
        return raise_error_from_response(
            data_raw,
            KeycloakPutError,
            expected_codes=[HTTP_NO_CONTENT],
        )

    def get_default_default_client_scopes(self) -> list:
        """
        Get default default client scopes.

        Return list of default default client scopes

        :return: Keycloak server response
        :rtype: list
        """
        params_path = {"realm-name": self.connection.realm_name}
        data_raw = self.connection.raw_get(
            urls_patterns.URL_ADMIN_DEFAULT_DEFAULT_CLIENT_SCOPES.format(**params_path),
        )
        return raise_error_from_response(data_raw, KeycloakGetError)

    def delete_default_default_client_scope(self, scope_id: str) -> bytes:
        """
        Delete default default client scope.

        :param scope_id: default default client scope id
        :type scope_id: str
        :return: Keycloak server response
        :rtype: list
        """
        params_path = {"realm-name": self.connection.realm_name, "id": scope_id}
        data_raw = self.connection.raw_delete(
            urls_patterns.URL_ADMIN_DEFAULT_DEFAULT_CLIENT_SCOPE.format(**params_path),
        )
        return raise_error_from_response(
            data_raw,
            KeycloakDeleteError,
            expected_codes=[HTTP_NO_CONTENT],
        )

    def add_default_default_client_scope(self, scope_id: str) -> bytes:
        """
        Add default default client scope.

        :param scope_id: default default client scope id
        :type scope_id: str
        :return: Keycloak server response
        :rtype: bytes
        """
        params_path = {"realm-name": self.connection.realm_name, "id": scope_id}
        payload = {"realm": self.connection.realm_name, "clientScopeId": scope_id}
        data_raw = self.connection.raw_put(
            urls_patterns.URL_ADMIN_DEFAULT_DEFAULT_CLIENT_SCOPE.format(**params_path),
            data=json.dumps(payload),
        )
        return raise_error_from_response(
            data_raw,
            KeycloakPutError,
            expected_codes=[HTTP_NO_CONTENT],
        )

    def get_default_optional_client_scopes(self) -> list:
        """
        Get default optional client scopes.

        Return list of default optional client scopes

        :return: Keycloak server response
        :rtype: list
        """
        params_path = {"realm-name": self.connection.realm_name}
        data_raw = self.connection.raw_get(
            urls_patterns.URL_ADMIN_DEFAULT_OPTIONAL_CLIENT_SCOPES.format(**params_path),
        )
        return raise_error_from_response(data_raw, KeycloakGetError)

    def delete_default_optional_client_scope(self, scope_id: str) -> bytes:
        """
        Delete default optional client scope.

        :param scope_id: default optional client scope id
        :type scope_id: str
        :return: Keycloak server response
        :rtype: bytes
        """
        params_path = {"realm-name": self.connection.realm_name, "id": scope_id}
        data_raw = self.connection.raw_delete(
            urls_patterns.URL_ADMIN_DEFAULT_OPTIONAL_CLIENT_SCOPE.format(**params_path),
        )
        return raise_error_from_response(
            data_raw,
            KeycloakDeleteError,
            expected_codes=[HTTP_NO_CONTENT],
        )

    def add_default_optional_client_scope(self, scope_id: str) -> bytes:
        """
        Add default optional client scope.

        :param scope_id: default optional client scope id
        :type scope_id: str
        :return: Keycloak server response
        :rtype: bytes
        """
        params_path = {"realm-name": self.connection.realm_name, "id": scope_id}
        payload = {"realm": self.connection.realm_name, "clientScopeId": scope_id}
        data_raw = self.connection.raw_put(
            urls_patterns.URL_ADMIN_DEFAULT_OPTIONAL_CLIENT_SCOPE.format(**params_path),
            data=json.dumps(payload),
        )
        return raise_error_from_response(
            data_raw,
            KeycloakPutError,
            expected_codes=[HTTP_NO_CONTENT],
        )

    def add_client_specific_roles_to_client_scope(
        self,
        client_scope_id: str,
        client_roles_owner_id: str,
        roles: str | list,
    ) -> bytes:
        """
        Assign client roles to a client scope.

        To assign roles to a client's dedicated scope, use assign_client_roles_to_client_scope.

        :param client_scope_id: client scope id
        :type client_scope_id: str
        :param client_roles_owner_id: id of client (not client-id) who has the roles
        :type client_roles_owner_id: str
        :param roles: roles list or role (use RoleRepresentation, must include id and name)
        :type roles: list
        :return: Keycloak server response
        :rtype: bytes
        """
        payload = roles if isinstance(roles, list) else [roles]
        params_path = {
            "realm-name": self.connection.realm_name,
            "scope-id": client_scope_id,
            "client-id": client_roles_owner_id,
        }
        data_raw = self.connection.raw_post(
            urls_patterns.URL_ADMIN_CLIENT_SCOPE_ROLE_MAPPINGS_CLIENT.format(**params_path),
            data=json.dumps(payload),
        )
        return raise_error_from_response(
            data_raw,
            KeycloakPostError,
            expected_codes=[HTTP_NO_CONTENT],
        )

    def remove_client_specific_roles_of_client_scope(
        self,
        client_scope_id: str,
        client_roles_owner_id: str,
        roles: str | list,
    ) -> bytes:
        """
        Delete client roles of a client scope.

        To delete roles from a client's dedicated scope, use delete_client_roles_of_client_scope.

        :param client_scope_id: client scope id
        :type client_scope_id: str
        :param client_roles_owner_id: id of client (not client-id) who has the roles
        :type client_roles_owner_id: str
        :param roles: roles list or role (use RoleRepresentation, must include id and name)
        :type roles: list
        :return: Keycloak server response
        :rtype: bytes
        """
        payload = roles if isinstance(roles, list) else [roles]
        params_path = {
            "realm-name": self.connection.realm_name,
            "scope-id": client_scope_id,
            "client-id": client_roles_owner_id,
        }
        data_raw = self.connection.raw_delete(
            urls_patterns.URL_ADMIN_CLIENT_SCOPE_ROLE_MAPPINGS_CLIENT.format(**params_path),
            data=json.dumps(payload),
        )
        return raise_error_from_response(
            data_raw,
            KeycloakDeleteError,
            expected_codes=[HTTP_NO_CONTENT],
        )

    def get_client_specific_roles_of_client_scope(
        self,
        client_scope_id: str,
        client_roles_owner_id: str,
    ) -> list:
        """
        Get client roles for a client scope, for a specific client.

        To get roles for a client's dedicated scope, use get_client_roles_of_client_scope.

        :param client_scope_id: client scope id
        :type client_scope_id: str
        :param client_roles_owner_id: id of client (not client-id) who has the roles
        :type client_roles_owner_id: str
        :return: Keycloak server response (array RoleRepresentation)
        :rtype: list
        """
        params_path = {
            "realm-name": self.connection.realm_name,
            "scope-id": client_scope_id,
            "client-id": client_roles_owner_id,
        }
        data_raw = self.connection.raw_get(
            urls_patterns.URL_ADMIN_CLIENT_SCOPE_ROLE_MAPPINGS_CLIENT.format(**params_path),
        )
        return raise_error_from_response(data_raw, KeycloakGetError)

    def get_all_roles_of_client_scope(self, client_scope_id: str) -> list:
        """
        Get all client roles for a client scope.

        To get roles for a client's dedicated scope,
        use get_client_roles_of_client_scope.

        :param client_scope_id: client scope id
        :type client_scope_id: str
        :return: Keycloak server response (array RoleRepresentation)
        :rtype: dict
        """
        params_path = {"realm-name": self.connection.realm_name, "scope-id": client_scope_id}
        data_raw = self.connection.raw_get(
            urls_patterns.URL_ADMIN_CLIENT_SCOPE_ROLE_MAPPINGS.format(**params_path),
        )
        return raise_error_from_response(data_raw, KeycloakGetError)

    def get_mappers_from_client(self, client_id: str) -> list:
        """
        List of all client mappers.

        https://www.keycloak.org/docs-api/24.0.2/rest-api/index.html#_protocolmapperrepresentation

        :param client_id: Client id
        :type client_id: str
        :returns: KeycloakServerResponse (list of ProtocolMapperRepresentation)
        :rtype: list
        """
        params_path = {"realm-name": self.connection.realm_name, "id": client_id}
        data_raw = self.connection.raw_get(
            urls_patterns.URL_ADMIN_CLIENT_PROTOCOL_MAPPERS.format(**params_path),
        )
        return raise_error_from_response(data_raw, KeycloakPostError, expected_codes=[HTTP_OK])

    def add_mapper_to_client(self, client_id: str, payload: dict) -> bytes:
        """
        Add a mapper to a client.

        https://www.keycloak.org/docs-api/24.0.2/rest-api/index.html#_create_mapper

        :param client_id: The id of the client
        :type client_id: str
        :param payload: ProtocolMapperRepresentation
        :type payload: dict
        :return: Keycloak server Response
        :rtype: bytes
        """
        params_path = {"realm-name": self.connection.realm_name, "id": client_id}
        data_raw = self.connection.raw_post(
            urls_patterns.URL_ADMIN_CLIENT_PROTOCOL_MAPPERS.format(**params_path),
            data=json.dumps(payload),
        )
        return raise_error_from_response(
            data_raw,
            KeycloakPostError,
            expected_codes=[HTTP_CREATED],
        )

    def update_client_mapper(self, client_id: str, mapper_id: str, payload: dict) -> bytes:
        """
        Update client mapper.

        :param client_id: The id of the client
        :type client_id: str
        :param mapper_id: The id of the mapper to be deleted
        :type mapper_id: str
        :param payload: ProtocolMapperRepresentation
        :type payload: dict
        :return: Keycloak server response
        :rtype: bytes
        """
        params_path = {
            "realm-name": self.connection.realm_name,
            "id": client_id,
            "protocol-mapper-id": mapper_id,
        }
        data_raw = self.connection.raw_put(
            urls_patterns.URL_ADMIN_CLIENT_PROTOCOL_MAPPER.format(**params_path),
            data=json.dumps(payload),
        )
        return raise_error_from_response(
            data_raw,
            KeycloakPutError,
            expected_codes=[HTTP_NO_CONTENT],
        )

    def remove_client_mapper(self, client_id: str, client_mapper_id: str) -> bytes:
        """
        Remove a mapper from the client.

        https://www.keycloak.org/docs-api/24.0.2/rest-api/index.html#_protocol_mappers_resource

        :param client_id: The id of the client
        :type client_id: str
        :param client_mapper_id: The id of the mapper to be deleted
        :type client_mapper_id: str
        :return: Keycloak server response
        :rtype: bytes
        """
        params_path = {
            "realm-name": self.connection.realm_name,
            "id": client_id,
            "protocol-mapper-id": client_mapper_id,
        }
        data_raw = self.connection.raw_delete(
            urls_patterns.URL_ADMIN_CLIENT_PROTOCOL_MAPPER.format(**params_path),
        )
        return raise_error_from_response(
            data_raw,
            KeycloakDeleteError,
            expected_codes=[HTTP_NO_CONTENT],
        )

    def generate_client_secrets(self, client_id: str) -> bytes:
        """
        Generate a new secret for the client.

        https://www.keycloak.org/docs-api/24.0.2/rest-api/index.html#_regeneratesecret

        :param client_id:  id of client (not client-id)
        :type client_id: str
        :return: Keycloak server response (ClientRepresentation)
        :rtype: bytes
        """
        params_path = {"realm-name": self.connection.realm_name, "id": client_id}
        data_raw = self.connection.raw_post(
            urls_patterns.URL_ADMIN_CLIENT_SECRETS.format(**params_path),
            data=None,
        )
        return raise_error_from_response(data_raw, KeycloakPostError)

    def get_client_secrets(self, client_id: str) -> list:
        """
        Get representation of the client secrets.

        https://www.keycloak.org/docs-api/24.0.2/rest-api/index.html#_getclientsecret

        :param client_id:  id of client (not client-id)
        :type client_id: str
        :return: Keycloak server response (ClientRepresentation)
        :rtype: list
        """
        params_path = {"realm-name": self.connection.realm_name, "id": client_id}
        data_raw = self.connection.raw_get(
            urls_patterns.URL_ADMIN_CLIENT_SECRETS.format(**params_path),
        )
        return raise_error_from_response(data_raw, KeycloakGetError)

    def get_components(self, query: dict | None = None) -> list:
        """
        Get components.

        Return a list of components, filtered according to query parameters

        ComponentRepresentation
        https://www.keycloak.org/docs-api/24.0.2/rest-api/index.html#_componentrepresentation

        :param query: Query parameters (optional)
        :type query: dict
        :return: components list
        :rtype: list
        """
        query = query or {}
        params_path = {"realm-name": self.connection.realm_name}
        data_raw = self.connection.raw_get(
            urls_patterns.URL_ADMIN_COMPONENTS.format(**params_path),
            data=None,
            **query,
        )
        return raise_error_from_response(data_raw, KeycloakGetError)

    def create_component(self, payload: dict) -> str:
        """
        Create a new component.

        ComponentRepresentation
        https://www.keycloak.org/docs-api/24.0.2/rest-api/index.html#_componentrepresentation

        :param payload: ComponentRepresentation
        :type payload: dict
        :return: Component id
        :rtype: str
        """
        params_path = {"realm-name": self.connection.realm_name}
        data_raw = self.connection.raw_post(
            urls_patterns.URL_ADMIN_COMPONENTS.format(**params_path),
            data=json.dumps(payload),
        )
        raise_error_from_response(data_raw, KeycloakPostError, expected_codes=[HTTP_CREATED])
        _last_slash_idx = data_raw.headers["Location"].rindex("/")
        return data_raw.headers["Location"][_last_slash_idx + 1 :]

    def get_component(self, component_id: str) -> dict:
        """
        Get representation of the component.

        :param component_id: Component id

        ComponentRepresentation
        https://www.keycloak.org/docs-api/24.0.2/rest-api/index.html#_componentrepresentation

        :param component_id: Id of the component
        :type component_id: str
        :return: ComponentRepresentation
        :rtype: dict
        """
        params_path = {"realm-name": self.connection.realm_name, "component-id": component_id}
        data_raw = self.connection.raw_get(urls_patterns.URL_ADMIN_COMPONENT.format(**params_path))
        return raise_error_from_response(data_raw, KeycloakGetError)

    def update_component(self, component_id: str, payload: dict) -> bytes:
        """
        Update the component.

        :param component_id: Component id
        :type component_id: str
        :param payload: ComponentRepresentation
            https://www.keycloak.org/docs-api/24.0.2/rest-api/index.html#_componentrepresentation
        :type payload: dict
        :return: Http response
        :rtype: bytes
        """
        params_path = {"realm-name": self.connection.realm_name, "component-id": component_id}
        data_raw = self.connection.raw_put(
            urls_patterns.URL_ADMIN_COMPONENT.format(**params_path),
            data=json.dumps(payload),
        )
        return raise_error_from_response(
            data_raw,
            KeycloakPutError,
            expected_codes=[HTTP_NO_CONTENT],
        )

    def delete_component(self, component_id: str) -> bytes:
        """
        Delete the component.

        :param component_id: Component id
        :type component_id: str
        :return: Http response
        :rtype: bytes
        """
        params_path = {"realm-name": self.connection.realm_name, "component-id": component_id}
        data_raw = self.connection.raw_delete(
            urls_patterns.URL_ADMIN_COMPONENT.format(**params_path),
        )
        return raise_error_from_response(
            data_raw,
            KeycloakDeleteError,
            expected_codes=[HTTP_NO_CONTENT],
        )

    def get_keys(self) -> list:
        """
        Get keys.

        Return a list of keys, filtered according to query parameters

        KeysMetadataRepresentation
        https://www.keycloak.org/docs-api/24.0.2/rest-api/index.html#_key_resource

        :return: keys list
        :rtype: list
        """
        params_path = {"realm-name": self.connection.realm_name}
        data_raw = self.connection.raw_get(
            urls_patterns.URL_ADMIN_KEYS.format(**params_path),
            data=None,
        )
        return raise_error_from_response(data_raw, KeycloakGetError)

    def get_admin_events(self, query: dict | None = None) -> list:
        """
        Get Administrative events.

        Return a list of events, filtered according to query parameters

        AdminEvents Representation array
        https://www.keycloak.org/docs-api/24.0.2/rest-api/index.html#_getevents
        https://www.keycloak.org/docs-api/24.0.2/rest-api/index.html#_get_adminrealmsrealmadmin_events

        :param query: Additional query parameters
        :type query: dict
        :return: events list
        :rtype: list
        """
        query = query or {}
        params_path = {"realm-name": self.connection.realm_name}
        data_raw = self.connection.raw_get(
            urls_patterns.URL_ADMIN_ADMIN_EVENTS.format(**params_path),
            data=None,
            **query,
        )
        return raise_error_from_response(data_raw, KeycloakGetError)

    def get_events(self, query: dict | None = None) -> list:
        """
        Get events.

        Return a list of events, filtered according to query parameters

        EventRepresentation array
        https://www.keycloak.org/docs-api/24.0.2/rest-api/index.html#_eventrepresentation

        :param query: Additional query parameters
        :type query: dict
        :return: events list
        :rtype: list
        """
        query = query or {}
        params_path = {"realm-name": self.connection.realm_name}
        data_raw = self.connection.raw_get(
            urls_patterns.URL_ADMIN_USER_EVENTS.format(**params_path),
            data=None,
            **query,
        )
        return raise_error_from_response(data_raw, KeycloakGetError)

    def set_events(self, payload: dict) -> bytes:
        """
        Set realm events configuration.

        RealmEventsConfigRepresentation
        https://www.keycloak.org/docs-api/24.0.2/rest-api/index.html#_realmeventsconfigrepresentation

        :param payload: Payload object for the events configuration
        :type payload: dict
        :return: Http response
        :rtype: bytes
        """
        params_path = {"realm-name": self.connection.realm_name}
        data_raw = self.connection.raw_put(
            urls_patterns.URL_ADMIN_EVENTS_CONFIG.format(**params_path),
            data=json.dumps(payload),
        )
        return raise_error_from_response(
            data_raw,
            KeycloakPutError,
            expected_codes=[HTTP_NO_CONTENT],
        )

    def get_client_all_sessions(self, client_id: str, query: dict | None = None) -> list:
        """
        Get sessions associated with the client.

        UserSessionRepresentation
        https://www.keycloak.org/docs-api/24.0.2/rest-api/index.html#_usersessionrepresentation

        :param client_id: id of client
        :type client_id: str
        :param query: Additional query parameters
        :type query: dict
        :return: UserSessionRepresentation
        :rtype: list
        """
        query = query or {}
        params_path = {"realm-name": self.connection.realm_name, "id": client_id}
        url = urls_patterns.URL_ADMIN_CLIENT_ALL_SESSIONS.format(**params_path)
        if "first" in query or "max" in query:
            return self.__fetch_paginated(url, query)

        return self.__fetch_all(url, query)

    def get_client_sessions_stats(self) -> dict:
        """
        Get current session count for all clients with active sessions.

        https://www.keycloak.org/docs-api/24.0.2/rest-api/index.html#_getclientsessionstats

        :return: Dict of clients and session count
        :rtype: dict
        """
        params_path = {"realm-name": self.connection.realm_name}
        data_raw = self.connection.raw_get(
            urls_patterns.URL_ADMIN_CLIENT_SESSION_STATS.format(**params_path),
        )
        return raise_error_from_response(data_raw, KeycloakGetError)

    def get_client_management_permissions(self, client_id: str) -> list:
        """
        Get management permissions for a client.

        :param client_id: id in ClientRepresentation
            https://www.keycloak.org/docs-api/24.0.2/rest-api/index.html#_clientrepresentation
        :type client_id: str
        :return: Keycloak server response
        :rtype: list
        """
        params_path = {"realm-name": self.connection.realm_name, "id": client_id}
        data_raw = self.connection.raw_get(
            urls_patterns.URL_ADMIN_CLIENT_MANAGEMENT_PERMISSIONS.format(**params_path),
        )
        return raise_error_from_response(data_raw, KeycloakGetError)

    def update_client_management_permissions(self, payload: dict, client_id: str) -> bytes:
        """
        Update management permissions for a client.

        ManagementPermissionReference
        https://www.keycloak.org/docs-api/24.0.2/rest-api/index.html#_managementpermissionreference

        Payload example::

            payload={
                "enabled": true
            }

        :param payload: ManagementPermissionReference
        :type payload: dict
        :param client_id: id in ClientRepresentation
            https://www.keycloak.org/docs-api/24.0.2/rest-api/index.html#_clientrepresentation
        :type client_id: str
        :return: Keycloak server response
        :rtype: bytes
        """
        params_path = {"realm-name": self.connection.realm_name, "id": client_id}
        data_raw = self.connection.raw_put(
            urls_patterns.URL_ADMIN_CLIENT_MANAGEMENT_PERMISSIONS.format(**params_path),
            data=json.dumps(payload),
        )
        return raise_error_from_response(data_raw, KeycloakPutError, expected_codes=[HTTP_OK])

    def get_client_authz_policy_scopes(self, client_id: str, policy_id: str) -> list:
        """
        Get scopes for a given policy.

        :param client_id: id in ClientRepresentation
            https://www.keycloak.org/docs-api/24.0.2/rest-api/index.html#_clientrepresentation
        :type client_id: str
        :param policy_id: No Document
        :type policy_id: str
        :return: Keycloak server response
        :rtype: list
        """
        params_path = {
            "realm-name": self.connection.realm_name,
            "id": client_id,
            "policy-id": policy_id,
        }
        data_raw = self.connection.raw_get(
            urls_patterns.URL_ADMIN_CLIENT_AUTHZ_POLICY_SCOPES.format(**params_path),
        )
        return raise_error_from_response(data_raw, KeycloakGetError)

    def get_client_authz_policy_resources(self, client_id: str, policy_id: str) -> list:
        """
        Get resources for a given policy.

        :param client_id: id in ClientRepresentation
            https://www.keycloak.org/docs-api/24.0.2/rest-api/index.html#_clientrepresentation
        :type client_id: str
        :param policy_id: No Document
        :type policy_id: str
        :return: Keycloak server response
        :rtype: list
        """
        params_path = {
            "realm-name": self.connection.realm_name,
            "id": client_id,
            "policy-id": policy_id,
        }
        data_raw = self.connection.raw_get(
            urls_patterns.URL_ADMIN_CLIENT_AUTHZ_POLICY_RESOURCES.format(**params_path),
        )
        return raise_error_from_response(data_raw, KeycloakGetError)

    def get_client_authz_scope_permission(self, client_id: str, scope_id: str) -> list:
        """
        Get permissions for a given scope.

        :param client_id: id in ClientRepresentation
            https://www.keycloak.org/docs-api/24.0.2/rest-api/index.html#_clientrepresentation
        :type client_id: str
        :param scope_id: No Document
        :type scope_id: str
        :return: Keycloak server response
        :rtype: list
        """
        params_path = {
            "realm-name": self.connection.realm_name,
            "id": client_id,
            "scope-id": scope_id,
        }
        data_raw = self.connection.raw_get(
            urls_patterns.URL_ADMIN_CLIENT_AUTHZ_SCOPE_PERMISSION.format(**params_path),
        )
        return raise_error_from_response(data_raw, KeycloakGetError)

    def create_client_authz_scope_permission(self, payload: dict, client_id: str) -> bytes:
        """
        Create permissions for a authz scope.

        Payload example::

            payload={
                "name": "My Permission Name",
                "type": "scope",
                "logic": "POSITIVE",
                "decisionStrategy": "UNANIMOUS",
                "resources": [some_resource_id],
                "scopes": [some_scope_id],
                "policies": [some_policy_id],
            }

        :param payload: No Document
        :type payload: dict
        :param client_id: id in ClientRepresentation
            https://www.keycloak.org/docs-api/24.0.2/rest-api/index.html#_clientrepresentation
        :type client_id: str
        :return: Keycloak server response
        :rtype: bytes
        """
        params_path = {"realm-name": self.connection.realm_name, "id": client_id}
        data_raw = self.connection.raw_post(
            urls_patterns.URL_ADMIN_ADD_CLIENT_AUTHZ_SCOPE_PERMISSION.format(**params_path),
            data=json.dumps(payload),
            max=-1,
        )
        return raise_error_from_response(
            data_raw,
            KeycloakPostError,
            expected_codes=[HTTP_CREATED],
        )

    def update_client_authz_scope_permission(
        self,
        payload: dict,
        client_id: str,
        scope_id: str,
    ) -> bytes:
        """
        Update permissions for a given scope.

        Payload example::

            payload={
                "id": scope_id,
                "name": "My Permission Name",
                "type": "scope",
                "logic": "POSITIVE",
                "decisionStrategy": "UNANIMOUS",
                "resources": [some_resource_id],
                "scopes": [some_scope_id],
                "policies": [some_policy_id],
            }

        :param payload: No Document
        :type payload: dict
        :param client_id: id in ClientRepresentation
            https://www.keycloak.org/docs-api/24.0.2/rest-api/index.html#_clientrepresentation
        :type client_id: str
        :param scope_id: No Document
        :type scope_id: str
        :return: Keycloak server response
        :rtype: bytes
        """
        params_path = {
            "realm-name": self.connection.realm_name,
            "id": client_id,
            "scope-id": scope_id,
        }
        data_raw = self.connection.raw_put(
            urls_patterns.URL_ADMIN_CLIENT_AUTHZ_SCOPE_PERMISSION.format(**params_path),
            data=json.dumps(payload),
        )
        return raise_error_from_response(data_raw, KeycloakPutError, expected_codes=[HTTP_CREATED])

    def update_client_authz_resource_permission(
        self,
        payload: dict,
        client_id: str,
        resource_id: str,
    ) -> bytes:
        """
        Update permissions for a given resource.

        Payload example::

            payload={
                "id": resource_id,
                "name": "My Permission Name",
                "type": "resource",
                "logic": "POSITIVE",
                "decisionStrategy": "UNANIMOUS",
                "resources": [some_resource_id],
                "scopes": [],
                "policies": [some_policy_id],
            }

        :param payload: No Document
        :type payload: dict
        :param client_id: id in ClientRepresentation
            https://www.keycloak.org/docs-api/24.0.2/rest-api/index.html#_clientrepresentation
        :type client_id: str
        :param resource_id: No Document
        :type resource_id: str
        :return: Keycloak server response
        :rtype: bytes
        """
        params_path = {
            "realm-name": self.connection.realm_name,
            "id": client_id,
            "resource-id": resource_id,
        }
        data_raw = self.connection.raw_put(
            urls_patterns.URL_ADMIN_CLIENT_AUTHZ_RESOURCE_PERMISSION.format(**params_path),
            data=json.dumps(payload),
        )
        return raise_error_from_response(data_raw, KeycloakPutError, expected_codes=[HTTP_CREATED])

    def get_client_authz_client_policies(self, client_id: str) -> list:
        """
        Get policies for a given client.

        :param client_id: id in ClientRepresentation
            https://www.keycloak.org/docs-api/24.0.2/rest-api/index.html#_clientrepresentation
        :type client_id: str
        :return: Keycloak server response (RoleRepresentation)
        :rtype: list
        """
        params_path = {"realm-name": self.connection.realm_name, "id": client_id}
        data_raw = self.connection.raw_get(
            urls_patterns.URL_ADMIN_CLIENT_AUTHZ_CLIENT_POLICY.format(**params_path),
        )
        return raise_error_from_response(data_raw, KeycloakGetError, expected_codes=[HTTP_OK])

    def get_client_authz_permission_associated_policies(
        self,
        client_id: str,
        policy_id: str,
    ) -> list:
        """
        Get associated policies for a given client permission.

        :param client_id: id in ClientRepresentation
            https://www.keycloak.org/docs-api/24.0.2/rest-api/index.html#_clientrepresentation
        :type client_id: str
        :param policy_id: id in PolicyRepresentation
            https://www.keycloak.org/docs-api/24.0.2/rest-api/index.html#_policyrepresentation
        :type policy_id: str
        :return: Keycloak server response (RoleRepresentation)
        :rtype: list
        """
        params_path = {
            "realm-name": self.connection.realm_name,
            "id": client_id,
            "policy-id": policy_id,
        }
        data_raw = self.connection.raw_get(
            urls_patterns.URL_ADMIN_CLIENT_AUTHZ_CLIENT_POLICY_ASSOCIATED_POLICIES.format(
                **params_path,
            ),
        )
        return raise_error_from_response(data_raw, KeycloakGetError, expected_codes=[HTTP_OK])

    def create_client_authz_client_policy(self, payload: dict, client_id: str) -> bytes:
        """
        Create a new policy for a given client.

        Payload example::

            payload={
                "type": "client",
                "logic": "POSITIVE",
                "decisionStrategy": "UNANIMOUS",
                "name": "My Policy",
                "clients": [other_client_id],
            }

        :param payload: No Document
        :type payload: dict
        :param client_id: id in ClientRepresentation
            https://www.keycloak.org/docs-api/24.0.2/rest-api/index.html#_clientrepresentation
        :type client_id: str
        :return: Keycloak server response (RoleRepresentation)
        :rtype: bytes
        """
        params_path = {"realm-name": self.connection.realm_name, "id": client_id}
        data_raw = self.connection.raw_post(
            urls_patterns.URL_ADMIN_CLIENT_AUTHZ_CLIENT_POLICY.format(**params_path),
            data=json.dumps(payload),
        )
        return raise_error_from_response(
            data_raw,
            KeycloakPostError,
            expected_codes=[HTTP_CREATED],
        )

    def get_composite_client_roles_of_group(
        self,
        client_id: str,
        group_id: str,
        brief_representation: bool = True,
    ) -> list:
        """
        Get the composite client roles of the given group for the given client.

        :param client_id: id of the client.
        :type client_id: str
        :param group_id: id of the group.
        :type group_id: str
        :param brief_representation: whether to omit attributes in the response
        :type brief_representation: bool
        :return: the composite client roles of the group (list of RoleRepresentation).
        :rtype: list
        """
        params_path = {
            "realm-name": self.connection.realm_name,
            "id": group_id,
            "client-id": client_id,
        }
        params = {"briefRepresentation": brief_representation}
        data_raw = self.connection.raw_get(
            urls_patterns.URL_ADMIN_GROUPS_CLIENT_ROLES_COMPOSITE.format(**params_path),
            **params,
        )
        return raise_error_from_response(data_raw, KeycloakGetError)

    def get_role_client_level_children(self, client_id: str, role_id: str) -> list:
        """
        Get the child roles of which the given composite client role is composed of.

        :param client_id: id of the client.
        :type client_id: str
        :param role_id: id of the role.
        :type role_id: str
        :return: the child roles (list of RoleRepresentation).
        :rtype: list
        """
        params_path = {
            "realm-name": self.connection.realm_name,
            "role-id": role_id,
            "client-id": client_id,
        }
        data_raw = self.connection.raw_get(
            urls_patterns.URL_ADMIN_CLIENT_ROLE_CHILDREN.format(**params_path),
        )
        return raise_error_from_response(data_raw, KeycloakGetError)

    def upload_certificate(self, client_id: str, certcont: str) -> dict:
        """
        Upload a new certificate for the client.

        :param client_id: id of the client.
        :type client_id: str
        :param certcont: the content of the certificate.
        :type certcont: str
        :return: dictionary {"certificate": "<certcont>"},
                 where <certcont> is the content of the uploaded certificate.
        :rtype: dict
        """
        params_path = {
            "realm-name": self.connection.realm_name,
            "id": client_id,
            "attr": "jwt.credential",
        }
        m = MultipartEncoder(fields={"keystoreFormat": "Certificate PEM", "file": certcont})
        new_headers = copy.deepcopy(self.connection.headers)
        new_headers["Content-Type"] = m.content_type
        self.connection.headers = new_headers
        data_raw = self.connection.raw_post(
            urls_patterns.URL_ADMIN_CLIENT_CERT_UPLOAD.format(**params_path),
            data=m,
            headers=new_headers,
        )
        return raise_error_from_response(data_raw, KeycloakPostError)

    def get_required_action_by_alias(self, action_alias: str) -> dict | None:
        """
        Get a required action by its alias.

        :param action_alias: the alias of the required action.
        :type action_alias: str
        :return: the required action (RequiredActionProviderRepresentation).
        :rtype: dict
        """
        actions = self.get_required_actions()
        for a in actions:
            if a["alias"] == action_alias:
                return a
        return None

    def get_required_actions(self) -> list:
        """
        Get the required actions for the realms.

        :return: the required actions (list of RequiredActionProviderRepresentation).
        :rtype: list
        """
        params_path = {"realm-name": self.connection.realm_name}
        data_raw = self.connection.raw_get(
            urls_patterns.URL_ADMIN_REQUIRED_ACTIONS.format(**params_path),
        )
        return raise_error_from_response(data_raw, KeycloakGetError)

    def update_required_action(self, action_alias: str, payload: dict) -> dict:
        """
        Update a required action.

        :param action_alias: the action alias.
        :type action_alias: str
        :param payload: the new required action (RequiredActionProviderRepresentation).
        :type payload: dict
        :return: empty dictionary.
        :rtype: dict
        """
        if not isinstance(payload, str):
            payload = json.dumps(payload)
        params_path = {"realm-name": self.connection.realm_name, "action-alias": action_alias}
        data_raw = self.connection.raw_put(
            urls_patterns.URL_ADMIN_REQUIRED_ACTIONS_ALIAS.format(**params_path),
            data=payload,
        )
        return raise_error_from_response(data_raw, KeycloakPutError)

    def get_bruteforce_detection_status(self, user_id: str) -> dict:
        """
        Get bruteforce detection status for user.

        :param user_id: User id
        :type user_id: str
        :return: Bruteforce status.
        :rtype: dict
        """
        params_path = {"realm-name": self.connection.realm_name, "id": user_id}
        data_raw = self.connection.raw_get(
            urls_patterns.URL_ADMIN_ATTACK_DETECTION_USER.format(**params_path),
        )
        return raise_error_from_response(data_raw, KeycloakGetError)

    def clear_bruteforce_attempts_for_user(self, user_id: str) -> dict:
        """
        Clear bruteforce attempts for user.

        :param user_id: User id
        :type user_id: str
        :return: empty dictionary.
        :rtype: dict
        """
        params_path = {"realm-name": self.connection.realm_name, "id": user_id}
        data_raw = self.connection.raw_delete(
            urls_patterns.URL_ADMIN_ATTACK_DETECTION_USER.format(**params_path),
        )
        return raise_error_from_response(data_raw, KeycloakDeleteError)

    def clear_all_bruteforce_attempts(self) -> dict:
        """
        Clear bruteforce attempts for all users in realm.

        :return: empty dictionary.
        :rtype: dict
        """
        params_path = {"realm-name": self.connection.realm_name}
        data_raw = self.connection.raw_delete(
            urls_patterns.URL_ADMIN_ATTACK_DETECTION.format(**params_path),
        )
        return raise_error_from_response(data_raw, KeycloakDeleteError)

    def clear_keys_cache(self) -> dict:
        """
        Clear keys cache.

        :return: empty dictionary.
        :rtype: dict
        """
        params_path = {"realm-name": self.connection.realm_name}
        data_raw = self.connection.raw_post(
            urls_patterns.URL_ADMIN_CLEAR_KEYS_CACHE.format(**params_path),
            data="",
        )
        return raise_error_from_response(
            data_raw,
            KeycloakPostError,
            expected_codes=[HTTP_NO_CONTENT],
        )

    def clear_realm_cache(self) -> dict:
        """
        Clear realm cache.

        :return: empty dictionary.
        :rtype: dict
        """
        params_path = {"realm-name": self.connection.realm_name}
        data_raw = self.connection.raw_post(
            urls_patterns.URL_ADMIN_CLEAR_REALM_CACHE.format(**params_path),
            data="",
        )
        return raise_error_from_response(
            data_raw,
            KeycloakPostError,
            expected_codes=[HTTP_NO_CONTENT],
        )

    def clear_user_cache(self) -> dict:
        """
        Clear user cache.

        :return: empty dictionary.
        :rtype: dict
        """
        params_path = {"realm-name": self.connection.realm_name}
        data_raw = self.connection.raw_post(
            urls_patterns.URL_ADMIN_CLEAR_USER_CACHE.format(**params_path),
            data="",
        )
        return raise_error_from_response(
            data_raw,
            KeycloakPostError,
            expected_codes=[HTTP_NO_CONTENT],
        )

    # async functions start
    async def a___fetch_all(self, url: str, query: dict | None = None) -> list:
        """
        Paginate asynchronously over get requests .

        Wrapper function to paginate GET requests.

        :param url: The url on which the query is executed
        :type url: str
        :param query: Existing query parameters (optional)
        :type query: dict

        :return: Combined results of paginated queries
        :rtype: list
        """
        results = []

        # initialize query if it was called with None
        if not query:
            query = {}
        page = 0
        query["max"] = self.PAGE_SIZE

        # fetch until we can
        while True:
            query["first"] = page * self.PAGE_SIZE
            partial_results = raise_error_from_response(
                await self.connection.a_raw_get(url, **query),
                KeycloakGetError,
            )
            if not partial_results:
                break
            results.extend(partial_results)
            if len(partial_results) < query["max"]:
                break
            page += 1
        return results

    async def a___fetch_paginated(self, url: str, query: dict | None = None) -> list:
        """
        Make a specific paginated request asynchronously.

        :param url: The url on which the query is executed
        :type url: str
        :param query: Pagination settings
        :type query: dict
        :returns: Response
        :rtype: list
        """
        query = query or {}
        return raise_error_from_response(
            await self.connection.a_raw_get(url, **query),
            KeycloakGetError,
        )

    async def a_get_current_realm(self) -> str:
        """
        Return the currently configured realm asynchronously.

        :returns: Currently configured realm name
        :rtype: str
        """
        return self.connection.realm_name

    async def a_change_current_realm(self, realm_name: str) -> None:
        """
        Change the current realm asynchronously.

        :param realm_name: The name of the realm to be configured as current
        :type realm_name: str
        """
        self.connection.realm_name = realm_name

    async def a_import_realm(self, payload: dict) -> dict:
        """
        Import a new realm asynchronously from a RealmRepresentation.

        Realm name must be unique.

        RealmRepresentation
        https://www.keycloak.org/docs-api/24.0.2/rest-api/index.html#_realmrepresentation

        :param payload: RealmRepresentation
        :type payload: dict
        :return: RealmRepresentation
        :rtype: dict
        """
        data_raw = await self.connection.a_raw_post(
            urls_patterns.URL_ADMIN_REALMS,
            data=json.dumps(payload),
        )
        return raise_error_from_response(
            data_raw,
            KeycloakPostError,
            expected_codes=[HTTP_CREATED],
        )

    async def a_partial_import_realm(self, realm_name: str, payload: dict) -> dict:
        """
        Partial import realm configuration asynchronously from PartialImportRepresentation.

        Realm partialImport is used for modifying configuration of existing realm.

        PartialImportRepresentation
        https://www.keycloak.org/docs-api/24.0.2/rest-api/#_partialimportrepresentation

        :param realm_name: Realm name (not the realm id)
        :type realm_name: str
        :param payload: PartialImportRepresentation
        :type payload: dict

        :return: PartialImportResponse
        :rtype: dict
        """
        params_path = {"realm-name": realm_name}
        data_raw = await self.connection.a_raw_post(
            urls_patterns.URL_ADMIN_REALM_PARTIAL_IMPORT.format(**params_path),
            data=json.dumps(payload),
        )
        return raise_error_from_response(data_raw, KeycloakPostError, expected_codes=[HTTP_OK])

    async def a_export_realm(
        self,
        export_clients: bool = False,
        export_groups_and_role: bool = False,
    ) -> dict:
        """
        Export the realm configurations asynchronously in the json format.

        RealmRepresentation
        https://www.keycloak.org/docs-api/24.0.2/rest-api/index.html#_partialexport

        :param export_clients: Skip if not want to export realm clients
        :type export_clients: bool
        :param export_groups_and_role: Skip if not want to export realm groups and roles
        :type export_groups_and_role: bool

        :return: realm configurations JSON
        :rtype: dict
        """
        params_path = {
            "realm-name": self.connection.realm_name,
            "export-clients": export_clients,
            "export-groups-and-roles": export_groups_and_role,
        }
        data_raw = await self.connection.a_raw_post(
            urls_patterns.URL_ADMIN_REALM_EXPORT.format(**params_path),
            data="",
            exportClients=export_clients,
            exportGroupsAndRoles=export_groups_and_role,
        )
        return raise_error_from_response(data_raw, KeycloakPostError)

    async def a_get_realms(self) -> list:
        """
        List all realms in asynchronouslyKeycloak deployment.

        :return: realms list
        :rtype: list
        """
        data_raw = await self.connection.a_raw_get(urls_patterns.URL_ADMIN_REALMS)
        return raise_error_from_response(data_raw, KeycloakGetError)

    async def a_get_realm(self, realm_name: str) -> dict:
        """
        Get a specific realm asynchronously.

        RealmRepresentation:
        https://www.keycloak.org/docs-api/24.0.2/rest-api/index.html#_realmrepresentation

        :param realm_name: Realm name (not the realm id)
        :type realm_name: str
        :return: RealmRepresentation
        :rtype: dict
        """
        params_path = {"realm-name": realm_name}
        data_raw = await self.connection.a_raw_get(
            urls_patterns.URL_ADMIN_REALM.format(**params_path),
        )
        return raise_error_from_response(data_raw, KeycloakGetError, expected_codes=[HTTP_OK])

    async def a_create_realm(self, payload: dict, skip_exists: bool = False) -> dict:
        """
        Create a realm asynchronously.

        RealmRepresentation:
        https://www.keycloak.org/docs-api/24.0.2/rest-api/index.html#_realmrepresentation

        :param payload: RealmRepresentation
        :type payload: dict
        :param skip_exists: Skip if Realm already exist.
        :type skip_exists: bool
        :return: Keycloak server response (RealmRepresentation)
        :rtype: dict
        """
        data_raw = await self.connection.a_raw_post(
            urls_patterns.URL_ADMIN_REALMS,
            data=json.dumps(payload),
        )
        return raise_error_from_response(
            data_raw,
            KeycloakPostError,
            expected_codes=[HTTP_CREATED],
            skip_exists=skip_exists,
        )

    async def a_update_realm(self, realm_name: str, payload: dict) -> dict:
        """
        Update a realm asynchronously.

        This will only update top level attributes and will ignore any user,
        role, or client information in the payload.

        RealmRepresentation:
        https://www.keycloak.org/docs-api/24.0.2/rest-api/index.html#_realmrepresentation

        :param realm_name: Realm name (not the realm id)
        :type realm_name: str
        :param payload: RealmRepresentation
        :type payload: dict
        :return: Http response
        :rtype: dict
        """
        params_path = {"realm-name": realm_name}
        data_raw = await self.connection.a_raw_put(
            urls_patterns.URL_ADMIN_REALM.format(**params_path),
            data=json.dumps(payload),
        )
        return raise_error_from_response(
            data_raw,
            KeycloakPutError,
            expected_codes=[HTTP_NO_CONTENT],
        )

    async def a_delete_realm(self, realm_name: str) -> bytes:
        """
        Delete a realm asynchronously.

        :param realm_name: Realm name (not the realm id)
        :type realm_name: str
        :return: Http response
        :rtype: bytes
        """
        params_path = {"realm-name": realm_name}
        data_raw = await self.connection.a_raw_delete(
            urls_patterns.URL_ADMIN_REALM.format(**params_path),
        )
        return raise_error_from_response(
            data_raw,
            KeycloakDeleteError,
            expected_codes=[HTTP_NO_CONTENT],
        )

    async def a_get_users(self, query: dict | None = None) -> list:
        """
        Get all users asynchronously.

        Return a list of users, filtered according to query parameters

        UserRepresentation
        https://www.keycloak.org/docs-api/24.0.2/rest-api/index.html#_userrepresentation

        :param query: Query parameters (optional)
        :type query: dict
        :return: users list
        :rtype: list
        """
        query = query or {}
        params_path = {"realm-name": self.connection.realm_name}
        url = urls_patterns.URL_ADMIN_USERS.format(**params_path)

        if "first" in query or "max" in query:
            return await self.a___fetch_paginated(url, query)

        return await self.a___fetch_all(url, query)

    async def a_create_idp(self, payload: dict) -> dict:
        """
        Create an ID Provider asynchronously.

        IdentityProviderRepresentation
        https://www.keycloak.org/docs-api/24.0.2/rest-api/index.html#_identityproviderrepresentation

        :param: payload: IdentityProviderRepresentation
        :type payload: dict
        :returns: Keycloak server response
        :rtype: dict
        """
        params_path = {"realm-name": self.connection.realm_name}
        data_raw = await self.connection.a_raw_post(
            urls_patterns.URL_ADMIN_IDPS.format(**params_path),
            data=json.dumps(payload),
        )
        return raise_error_from_response(
            data_raw,
            KeycloakPostError,
            expected_codes=[HTTP_CREATED],
        )

    async def a_update_idp(self, idp_alias: str, payload: dict) -> bytes:
        """
        Update an ID Provider asynchronously.

        IdentityProviderRepresentation
        https://www.keycloak.org/docs-api/24.0.2/rest-api/index.html#_identity_providers_resource

        :param: idp_alias: alias for IdP to update
        :type idp_alias: str
        :param: payload: The IdentityProviderRepresentation
        :type payload: dict
        :returns: Keycloak server response
        :rtype: bytes
        """
        params_path = {"realm-name": self.connection.realm_name, "alias": idp_alias}
        data_raw = await self.connection.a_raw_put(
            urls_patterns.URL_ADMIN_IDP.format(**params_path),
            data=json.dumps(payload),
        )
        return raise_error_from_response(
            data_raw,
            KeycloakPutError,
            expected_codes=[HTTP_NO_CONTENT],
        )

    async def a_add_mapper_to_idp(self, idp_alias: str, payload: dict) -> dict:
        """
        Create an ID Provider asynchronously.

        IdentityProviderRepresentation
        https://www.keycloak.org/docs-api/24.0.2/rest-api/index.html#_identityprovidermapperrepresentation

        :param: idp_alias: alias for Idp to add mapper in
        :type idp_alias: str
        :param: payload: IdentityProviderMapperRepresentation
        :type payload: dict
        :returns: Keycloak server response
        :rtype: dict
        """
        params_path = {"realm-name": self.connection.realm_name, "idp-alias": idp_alias}
        data_raw = await self.connection.a_raw_post(
            urls_patterns.URL_ADMIN_IDP_MAPPERS.format(**params_path),
            data=json.dumps(payload),
        )
        return raise_error_from_response(
            data_raw,
            KeycloakPostError,
            expected_codes=[HTTP_CREATED],
        )

    async def a_update_mapper_in_idp(self, idp_alias: str, mapper_id: str, payload: dict) -> bytes:
        """
        Update an IdP mapper asynchronously.

        IdentityProviderMapperRepresentation
        https://www.keycloak.org/docs-api/24.0.2/rest-api/index.html#_update

        :param: idp_alias: alias for Idp to fetch mappers
        :type idp_alias: str
        :param: mapper_id: Mapper Id to update
        :type mapper_id: str
        :param: payload: IdentityProviderMapperRepresentation
        :type payload: dict
        :return: Http response
        :rtype: bytes
        """
        params_path = {
            "realm-name": self.connection.realm_name,
            "idp-alias": idp_alias,
            "mapper-id": mapper_id,
        }

        data_raw = await self.connection.a_raw_put(
            urls_patterns.URL_ADMIN_IDP_MAPPER_UPDATE.format(**params_path),
            data=json.dumps(payload),
        )

        return raise_error_from_response(
            data_raw,
            KeycloakPutError,
            expected_codes=[HTTP_NO_CONTENT],
        )

    async def a_get_idp_mappers(self, idp_alias: str) -> list:
        """
        Get IDP mappers asynchronously.

        Returns a list of ID Providers mappers

        IdentityProviderMapperRepresentation
        https://www.keycloak.org/docs-api/24.0.2/rest-api/index.html#_getmappers

        :param: idp_alias: alias for Idp to fetch mappers
        :type idp_alias: str
        :return: array IdentityProviderMapperRepresentation
        :rtype: list
        """
        params_path = {"realm-name": self.connection.realm_name, "idp-alias": idp_alias}
        data_raw = await self.connection.a_raw_get(
            urls_patterns.URL_ADMIN_IDP_MAPPERS.format(**params_path),
        )
        return raise_error_from_response(data_raw, KeycloakGetError)

    async def a_get_idps(self) -> list:
        """
        Get IDPs asynchronously.

        Returns a list of ID Providers,

        IdentityProviderRepresentation
        https://www.keycloak.org/docs-api/24.0.2/rest-api/index.html#_identityproviderrepresentation

        :return: array IdentityProviderRepresentation
        :rtype: list
        """
        params_path = {"realm-name": self.connection.realm_name}
        data_raw = await self.connection.a_raw_get(
            urls_patterns.URL_ADMIN_IDPS.format(**params_path),
        )
        return raise_error_from_response(data_raw, KeycloakGetError)

    async def a_get_idp(self, idp_alias: str) -> dict:
        """
        Get IDP provider asynchronously.

        Get the representation of a specific IDP Provider.

        IdentityProviderRepresentation
        https://www.keycloak.org/docs-api/24.0.2/rest-api/index.html#_identityproviderrepresentation

        :param: idp_alias: alias for IdP to get
        :type idp_alias: str
        :return: IdentityProviderRepresentation
        :rtype: dict
        """
        params_path = {"realm-name": self.connection.realm_name, "alias": idp_alias}
        data_raw = await self.connection.a_raw_get(
            urls_patterns.URL_ADMIN_IDP.format(**params_path),
        )
        return raise_error_from_response(data_raw, KeycloakGetError)

    async def a_delete_idp(self, idp_alias: str) -> dict:
        """
        Delete an ID Provider asynchronously.

        :param: idp_alias: idp alias name
        :type idp_alias: str
        :returns: Keycloak server response
        :rtype: dict
        """
        params_path = {"realm-name": self.connection.realm_name, "alias": idp_alias}
        data_raw = await self.connection.a_raw_delete(
            urls_patterns.URL_ADMIN_IDP.format(**params_path),
        )
        return raise_error_from_response(
            data_raw,
            KeycloakDeleteError,
            expected_codes=[HTTP_NO_CONTENT],
        )

    async def a_create_user(self, payload: dict, exist_ok: bool = False) -> str:
        """
        Create a new user asynchronously.

        Username must be unique

        UserRepresentation
        https://www.keycloak.org/docs-api/24.0.2/rest-api/index.html#_userrepresentation

        :param payload: UserRepresentation
        :type payload: dict
        :param exist_ok: If False, raise KeycloakGetError if username already exists.
            Otherwise, return existing user ID.
        :type exist_ok: bool

        :return: user_id
        :rtype: str
        """
        params_path = {"realm-name": self.connection.realm_name}

        if exist_ok:
            exists = await self.a_get_user_id(username=payload["username"])

            if exists is not None:
                return str(exists)

        data_raw = await self.connection.a_raw_post(
            urls_patterns.URL_ADMIN_USERS.format(**params_path),
            data=json.dumps(payload),
        )
        raise_error_from_response(data_raw, KeycloakPostError, expected_codes=[HTTP_CREATED])
        _last_slash_idx = data_raw.headers["Location"].rindex("/")
        return data_raw.headers["Location"][_last_slash_idx + 1 :]

    async def a_users_count(self, query: dict | None = None) -> int:
        """
        Count users asynchronously.

        https://www.keycloak.org/docs-api/24.0.2/rest-api/index.html#_users_resource

        :param query: (dict) Query parameters for users count
        :type query: dict

        :return: counter
        :rtype: int
        """
        query = query or {}
        params_path = {"realm-name": self.connection.realm_name}
        data_raw = await self.connection.a_raw_get(
            urls_patterns.URL_ADMIN_USERS_COUNT.format(**params_path),
            **query,
        )
        return raise_error_from_response(data_raw, KeycloakGetError)

    async def a_get_user_id(self, username: str) -> str:
        """
        Get internal keycloak user id from username asynchronously.

        This is required for further actions against this user.

        UserRepresentation
        https://www.keycloak.org/docs-api/24.0.2/rest-api/index.html#_userrepresentation

        :param username: id in UserRepresentation
        :type username: str

        :return: user_id
        :rtype: str
        """
        lower_user_name = username.lower()
        users = await self.a_get_users(
            query={"username": lower_user_name, "max": 1, "exact": True},
        )
        return users[0]["id"] if len(users) == 1 else None

    async def a_get_user(self, user_id: str, user_profile_metadata: bool = False) -> dict:
        """
        Get representation of the user asynchronously.

        UserRepresentation
        https://www.keycloak.org/docs-api/24.0.2/rest-api/index.html#_userrepresentation

        :param user_id: User id
        :type user_id: str
        :param user_profile_metadata: whether to include user profile metadata in the response
        :type user_profile_metadata: bool
        :return: UserRepresentation
        """
        params_path = {"realm-name": self.connection.realm_name, "id": user_id}
        data_raw = await self.connection.a_raw_get(
            urls_patterns.URL_ADMIN_USER.format(**params_path),
            userProfileMetadata=user_profile_metadata,
        )
        return raise_error_from_response(data_raw, KeycloakGetError)

    async def a_get_user_groups(
        self,
        user_id: str,
        query: dict | None = None,
        brief_representation: bool = True,
    ) -> list:
        """
        Get user groups asynchronously.

        Returns a list of groups of which the user is a member

        :param user_id: User id
        :type user_id: str
        :param query: Additional query options
        :type query: dict
        :param brief_representation: whether to omit attributes in the response
        :type brief_representation: bool
        :return: user groups list
        :rtype: list
        """
        query = query or {}
        params = {"briefRepresentation": brief_representation}
        query.update(params)

        params_path = {"realm-name": self.connection.realm_name, "id": user_id}
        url = urls_patterns.URL_ADMIN_USER_GROUPS.format(**params_path)
        if "first" in query or "max" in query:
            return await self.a___fetch_paginated(url, query)

        return await self.a___fetch_all(url, query)

    async def a_update_user(self, user_id: str, payload: dict) -> bytes:
        """
        Update the user asynchronously.

        :param user_id: User id
        :type user_id: str
        :param payload: UserRepresentation
        :type payload: dict

        :return: Http response
        :rtype: bytes
        """
        params_path = {"realm-name": self.connection.realm_name, "id": user_id}
        data_raw = await self.connection.a_raw_put(
            urls_patterns.URL_ADMIN_USER.format(**params_path),
            data=json.dumps(payload),
        )
        return raise_error_from_response(
            data_raw,
            KeycloakPutError,
            expected_codes=[HTTP_NO_CONTENT],
        )

    async def a_disable_user(self, user_id: str) -> bytes:
        """
        Disable the user asynchronously from the realm. Disabled users can not log in.

        :param user_id: User id
        :type user_id: str

        :return: Http response
        :rtype: bytes
        """
        return await self.a_update_user(user_id=user_id, payload={"enabled": False})

    async def a_enable_user(self, user_id: str) -> bytes:
        """
        Enable the user from the realm asynchronously.

        :param user_id: User id
        :type user_id: str

        :return: Http response
        :rtype: bytes
        """
        return await self.a_update_user(user_id=user_id, payload={"enabled": True})

    async def a_disable_all_users(self) -> None:
        """Disable all existing users asynchronously."""
        users = await self.a_get_users()
        for user in users:
            user_id = user["id"]
            await self.a_disable_user(user_id=user_id)

    async def a_enable_all_users(self) -> None:
        """Disable all existing users asynchronously."""
        users = await self.a_get_users()
        for user in users:
            user_id = user["id"]
            await self.a_enable_user(user_id=user_id)

    async def a_delete_user(self, user_id: str) -> bytes:
        """
        Delete the user asynchronously.

        :param user_id: User id
        :type user_id: str
        :return: Http response
        :rtype: bytes
        """
        params_path = {"realm-name": self.connection.realm_name, "id": user_id}
        data_raw = await self.connection.a_raw_delete(
            urls_patterns.URL_ADMIN_USER.format(**params_path),
        )
        return raise_error_from_response(
            data_raw,
            KeycloakDeleteError,
            expected_codes=[HTTP_NO_CONTENT],
        )

    async def a_set_user_password(
        self,
        user_id: str,
        password: str,
        temporary: bool = True,
    ) -> bytes:
        """
        Set up a password for the user asynchronously.

        If temporary is True, the user will have to reset
        the temporary password next time they log in.

        https://www.keycloak.org/docs-api/24.0.2/rest-api/#_users_resource
        https://www.keycloak.org/docs-api/24.0.2/rest-api/#_credentialrepresentation

        :param user_id: User id
        :type user_id: str
        :param password: New password
        :type password: str
        :param temporary: True if password is temporary
        :type temporary: bool
        :returns: Response
        :rtype: bytes
        """
        payload = {"type": "password", "temporary": temporary, "value": password}
        params_path = {"realm-name": self.connection.realm_name, "id": user_id}
        data_raw = await self.connection.a_raw_put(
            urls_patterns.URL_ADMIN_RESET_PASSWORD.format(**params_path),
            data=json.dumps(payload),
        )
        return raise_error_from_response(
            data_raw,
            KeycloakPutError,
            expected_codes=[HTTP_NO_CONTENT],
        )

    async def a_get_credentials(self, user_id: str) -> dict:
        """
        Get user credentials asynchronously.

        Returns a list of credential belonging to the user.

        CredentialRepresentation
        https://www.keycloak.org/docs-api/24.0.2/rest-api/index.html#_credentialrepresentation

        :param: user_id: user id
        :type user_id: str
        :returns: Keycloak server response (CredentialRepresentation)
        :rtype: dict
        """
        params_path = {"realm-name": self.connection.realm_name, "id": user_id}
        data_raw = await self.connection.a_raw_get(
            urls_patterns.URL_ADMIN_USER_CREDENTIALS.format(**params_path),
        )
        return raise_error_from_response(data_raw, KeycloakGetError)

    async def a_delete_credential(self, user_id: str, credential_id: str) -> bytes:
        """
        Delete credential of the user asynchronously.

        CredentialRepresentation
        https://www.keycloak.org/docs-api/24.0.2/rest-api/index.html#_credentialrepresentation

        :param: user_id: user id
        :type user_id: str
        :param: credential_id: credential id
        :type credential_id: str
        :return: Keycloak server response (ClientRepresentation)
        :rtype: bytes
        """
        params_path = {
            "realm-name": self.connection.realm_name,
            "id": user_id,
            "credential_id": credential_id,
        }
        data_raw = await self.connection.a_raw_delete(
            urls_patterns.URL_ADMIN_USER_CREDENTIAL.format(**params_path),
        )
        return raise_error_from_response(data_raw, KeycloakDeleteError)

    async def a_user_logout(self, user_id: str) -> bytes:
        """
        Log out the user.

        https://www.keycloak.org/docs-api/24.0.2/rest-api/index.html#_logout

        :param user_id: User id
        :type user_id: str
        :returns: Keycloak server response
        :rtype: bytes
        """
        params_path = {"realm-name": self.connection.realm_name, "id": user_id}
        data_raw = await self.connection.a_raw_post(
            urls_patterns.URL_ADMIN_USER_LOGOUT.format(**params_path),
            data="",
        )
        return raise_error_from_response(
            data_raw,
            KeycloakPostError,
            expected_codes=[HTTP_NO_CONTENT],
        )

    async def a_user_consents(self, user_id: str) -> list:
        """
        Get consents granted asynchronously by the user.

        UserConsentRepresentation
        https://www.keycloak.org/docs-api/24.0.2/rest-api/index.html#_userconsentrepresentation

        :param user_id: User id
        :type user_id: str
        :returns: List of UserConsentRepresentations
        :rtype: list
        """
        params_path = {"realm-name": self.connection.realm_name, "id": user_id}
        data_raw = await self.connection.a_raw_get(
            urls_patterns.URL_ADMIN_USER_CONSENTS.format(**params_path),
        )
        return raise_error_from_response(data_raw, KeycloakGetError)

    async def a_get_user_social_logins(self, user_id: str) -> list:
        """
        Get user social logins asynchronously.

        Returns a list of federated identities/social logins of which the user has been associated
        with
        :param user_id: User id
        :type user_id: str
        :returns: Federated identities list
        :rtype: list
        """
        params_path = {"realm-name": self.connection.realm_name, "id": user_id}
        data_raw = await self.connection.a_raw_get(
            urls_patterns.URL_ADMIN_USER_FEDERATED_IDENTITIES.format(**params_path),
        )
        return raise_error_from_response(data_raw, KeycloakGetError)

    async def a_add_user_social_login(
        self,
        user_id: str,
        provider_id: str,
        provider_userid: str,
        provider_username: str,
    ) -> bytes:
        """
        Add a federated identity / social login provider asynchronously to the user.

        :param user_id: User id
        :type user_id: str
        :param provider_id: Social login provider id
        :type provider_id: str
        :param provider_userid: userid specified by the provider
        :type provider_userid: str
        :param provider_username: username specified by the provider
        :type provider_username: str
        :returns: Keycloak server response
        :rtype: bytes
        """
        payload = {
            "identityProvider": provider_id,
            "userId": provider_userid,
            "userName": provider_username,
        }
        params_path = {
            "realm-name": self.connection.realm_name,
            "id": user_id,
            "provider": provider_id,
        }
        data_raw = await self.connection.a_raw_post(
            urls_patterns.URL_ADMIN_USER_FEDERATED_IDENTITY.format(**params_path),
            data=json.dumps(payload),
        )
        return raise_error_from_response(
            data_raw,
            KeycloakPostError,
            expected_codes=[HTTP_CREATED, HTTP_NO_CONTENT],
        )

    async def a_delete_user_social_login(self, user_id: str, provider_id: str) -> bytes:
        """
        Delete a federated identity / social login provider asynchronously from the user.

        :param user_id: User id
        :type user_id: str
        :param provider_id: Social login provider id
        :type provider_id: str
        :returns: Keycloak server response
        :rtype: bytes
        """
        params_path = {
            "realm-name": self.connection.realm_name,
            "id": user_id,
            "provider": provider_id,
        }
        data_raw = await self.connection.a_raw_delete(
            urls_patterns.URL_ADMIN_USER_FEDERATED_IDENTITY.format(**params_path),
        )
        return raise_error_from_response(
            data_raw,
            KeycloakDeleteError,
            expected_codes=[HTTP_NO_CONTENT],
        )

    async def a_send_update_account(
        self,
        user_id: str,
        payload: dict,
        client_id: str | None = None,
        lifespan: int | None = None,
        redirect_uri: str | None = None,
    ) -> bytes:
        """
        Send an update account email to the user asynchronously.

        An email contains a link the user can click to perform a set of required actions.

        :param user_id: User id
        :type user_id: str
        :param payload: A list of actions for the user to complete
        :type payload: list
        :param client_id: Client id (optional)
        :type client_id: str
        :param lifespan: Number of seconds after which the generated token expires (optional)
        :type lifespan: int
        :param redirect_uri: The redirect uri (optional)
        :type redirect_uri: str

        :returns: Keycloak server response
        :rtype: bytes
        """
        params_path = {"realm-name": self.connection.realm_name, "id": user_id}
        params_query = {"client_id": client_id, "lifespan": lifespan, "redirect_uri": redirect_uri}
        data_raw = await self.connection.a_raw_put(
            urls_patterns.URL_ADMIN_SEND_UPDATE_ACCOUNT.format(**params_path),
            data=json.dumps(payload),
            **params_query,
        )
        return raise_error_from_response(data_raw, KeycloakPutError)

    async def a_send_verify_email(
        self,
        user_id: str,
        client_id: str | None = None,
        redirect_uri: str | None = None,
    ) -> bytes:
        """
        Send a update account email to the user asynchronously.

        An email contains a link the user can click to perform a set of required actions.

        :param user_id: User id
        :type user_id: str
        :param client_id: Client id (optional)
        :type client_id: str
        :param redirect_uri: Redirect uri (optional)
        :type redirect_uri: str

        :returns: Keycloak server response
        :rtype: bytes
        """
        params_path = {"realm-name": self.connection.realm_name, "id": user_id}
        params_query = {"client_id": client_id, "redirect_uri": redirect_uri}
        data_raw = await self.connection.a_raw_put(
            urls_patterns.URL_ADMIN_SEND_VERIFY_EMAIL.format(**params_path),
            data={},
            **params_query,
        )
        return raise_error_from_response(data_raw, KeycloakPutError)

    async def a_get_sessions(self, user_id: str) -> list:
        """
        Get sessions associated with the user asynchronously.

        UserSessionRepresentation
        https://www.keycloak.org/docs-api/24.0.2/rest-api/index.html#_usersessionrepresentation

        :param user_id: Id of user
        :type user_id: str
        :return: UserSessionRepresentation
        :rtype: list
        """
        params_path = {"realm-name": self.connection.realm_name, "id": user_id}
        data_raw = await self.connection.a_raw_get(
            urls_patterns.URL_ADMIN_GET_SESSIONS.format(**params_path),
        )
        return raise_error_from_response(data_raw, KeycloakGetError)

    async def a_get_server_info(self) -> dict:
        """
        Get themes, social providers, etc. on this server asynchronously.

        ServerInfoRepresentation
        https://www.keycloak.org/docs-api/24.0.2/rest-api/index.html#_serverinforepresentation

        :return: ServerInfoRepresentation
        :rtype: dict
        """
        data_raw = await self.connection.a_raw_get(urls_patterns.URL_ADMIN_SERVER_INFO)
        return raise_error_from_response(data_raw, KeycloakGetError)

    async def a_get_groups(self, query: dict | None = None, full_hierarchy: bool = False) -> list:
        """
        Get groups asynchronously.

        Returns a list of groups belonging to the realm

        GroupRepresentation
        https://www.keycloak.org/docs-api/24.0.2/rest-api/#_grouprepresentation

        Notice that when using full_hierarchy=True, the response will be a nested structure
        containing all the children groups. If used with query parameters, the full_hierarchy
        will be applied to the received groups only.

        :param query: Additional query options
        :type query: dict
        :param full_hierarchy: If True, return all of the nested children groups, otherwise only
            the first level children are returned
        :type full_hierarchy: bool
        :return: array GroupRepresentation
        :rtype: list
        """
        query = query or {}
        params_path = {"realm-name": self.connection.realm_name}
        url = urls_patterns.URL_ADMIN_GROUPS.format(**params_path)

        if "first" in query or "max" in query:
            groups = await self.a___fetch_paginated(url, query)
        else:
            groups = await self.a___fetch_all(url, query)

        # For version +23.0.0
        for group in groups:
            if group.get("subGroupCount"):
                group["subGroups"] = await self.a_get_group_children(
                    group_id=group.get("id"),
                    full_hierarchy=full_hierarchy,
                )

        return groups

    async def a_get_group(self, group_id: str, full_hierarchy: bool = False) -> dict:
        """
        Get group by id asynchronously.

        Returns full group details

        GroupRepresentation
        https://www.keycloak.org/docs-api/24.0.2/rest-api/#_grouprepresentation

        :param group_id: The group id
        :type group_id: str
        :param full_hierarchy: If True, return all of the nested children groups, otherwise only
            the first level children are returned
        :type full_hierarchy: bool
        :return: Keycloak server response (GroupRepresentation)
        :rtype: dict
        """
        params_path = {"realm-name": self.connection.realm_name, "id": group_id}
        response = await self.connection.a_raw_get(
            urls_patterns.URL_ADMIN_GROUP.format(**params_path),
        )

        if response.status_code >= HTTP_BAD_REQUEST:
            return raise_error_from_response(response, KeycloakGetError)

        # For version +23.0.0
        group = response.json()
        if group.get("subGroupCount"):
            group["subGroups"] = await self.a_get_group_children(
                group.get("id"),
                full_hierarchy=full_hierarchy,
            )

        return group

    async def a_get_subgroups(self, group: str, path: str) -> dict | None:
        """
        Get subgroups asynchronously.

        Utility function to iterate through nested group structures

        GroupRepresentation
        https://www.keycloak.org/docs-api/24.0.2/rest-api/#_grouprepresentation

        :param group: group (GroupRepresentation)
        :type group: dict
        :param path: group path (string)
        :type path: str
        :return: Keycloak server response (GroupRepresentation)
        :rtype: dict
        """
        for subgroup in group["subGroups"]:
            if subgroup["path"] == path:
                return subgroup
            if subgroup["subGroups"]:
                for _subgroup in group["subGroups"]:
                    result = await self.a_get_subgroups(_subgroup, path)
                    if result:
                        return result
        # went through the tree without hits
        return None

    async def a_get_group_children(
        self,
        group_id: str,
        query: dict | None = None,
        full_hierarchy: bool = False,
    ) -> list:
        """
        Get group children by parent id asynchronously.

        Returns full group children details

        :param group_id: The parent group id
        :type group_id: str
        :param query: Additional query options
        :type query: dict
        :param full_hierarchy: If True, return all of the nested children groups
        :type full_hierarchy: bool
        :return: Keycloak server response (GroupRepresentation)
        :rtype: list
        :raises ValueError: If both query and full_hierarchy parameters are used
        """
        query = query or {}
        if query and full_hierarchy:
            msg = "Cannot use both query and full_hierarchy parameters"
            raise ValueError(msg)

        params_path = {"realm-name": self.connection.realm_name, "id": group_id}
        url = urls_patterns.URL_ADMIN_GROUP_CHILD.format(**params_path)
        if "first" in query or "max" in query:
            return await self.a___fetch_paginated(url, query)
        res = await self.a___fetch_all(url, query)

        if not full_hierarchy:
            return res

        for group in res:
            if group.get("subGroupCount"):
                group["subGroups"] = await self.a_get_group_children(
                    group_id=group.get("id"),
                    full_hierarchy=full_hierarchy,
                )

        return res

    async def a_get_group_members(self, group_id: str, query: dict | None = None) -> list:
        """
        Get members by group id asynchronously.

        Returns group members

        GroupRepresentation
        https://www.keycloak.org/docs-api/24.0.2/rest-api/#_userrepresentation

        :param group_id: The group id
        :type group_id: str
        :param query: Additional query parameters
            (see https://www.keycloak.org/docs-api/24.0.2/rest-api/index.html#_getmembers)
        :type query: dict
        :return: Keycloak server response (UserRepresentation)
        :rtype: list
        """
        query = query or {}
        params_path = {"realm-name": self.connection.realm_name, "id": group_id}
        url = urls_patterns.URL_ADMIN_GROUP_MEMBERS.format(**params_path)

        if "first" in query or "max" in query:
            return await self.a___fetch_paginated(url, query)

        return await self.a___fetch_all(url, query)

    async def a_get_group_by_path(self, path: str) -> dict:
        """
        Get group id based on name or path asynchronously .

        Returns full group details for a group defined by path

        GroupRepresentation
        https://www.keycloak.org/docs-api/24.0.2/rest-api/#_grouprepresentation

        :param path: group path
        :type path: str
        :return: Keycloak server response (GroupRepresentation)
        :rtype: dict
        """
        params_path = {"realm-name": self.connection.realm_name, "path": path}
        data_raw = await self.connection.a_raw_get(
            urls_patterns.URL_ADMIN_GROUP_BY_PATH.format(**params_path),
        )
        return raise_error_from_response(data_raw, KeycloakGetError, [HTTP_OK, 404])

    async def a_create_group(
        self,
        payload: dict,
        parent: str | None = None,
        skip_exists: bool = False,
    ) -> str | None:
        """
        Create a group in the Realm asynchronously.

        GroupRepresentation
        https://www.keycloak.org/docs-api/24.0.2/rest-api/#_grouprepresentation

        :param payload: GroupRepresentation
        :type payload: dict
        :param parent: parent group's id. Required to create a sub-group.
        :type parent: str
        :param skip_exists: If true then do not raise an error if it already exists
        :type skip_exists: bool

        :return: Group id for newly created group or None for an existing group
        :rtype: str
        """
        if parent is None:
            params_path = {"realm-name": self.connection.realm_name}
            data_raw = await self.connection.a_raw_post(
                urls_patterns.URL_ADMIN_GROUPS.format(**params_path),
                data=json.dumps(payload),
            )
        else:
            params_path = {"realm-name": self.connection.realm_name, "id": parent}
            data_raw = await self.connection.a_raw_post(
                urls_patterns.URL_ADMIN_GROUP_CHILD.format(**params_path),
                data=json.dumps(payload),
            )

        raise_error_from_response(
            data_raw,
            KeycloakPostError,
            expected_codes=[HTTP_CREATED],
            skip_exists=skip_exists,
        )
        try:
            _last_slash_idx = data_raw.headers["Location"].rindex("/")
            return data_raw.headers["Location"][_last_slash_idx + 1 :]
        except KeyError:
            return None

    async def a_update_group(self, group_id: str, payload: dict) -> bytes:
        """
        Update group, ignores subgroups asynchronously.

        GroupRepresentation
        https://www.keycloak.org/docs-api/24.0.2/rest-api/#_grouprepresentation

        :param group_id: id of group
        :type group_id: str
        :param payload: GroupRepresentation with updated information.
        :type payload: dict

        :return: Http response
        :rtype: bytes
        """
        params_path = {"realm-name": self.connection.realm_name, "id": group_id}
        data_raw = await self.connection.a_raw_put(
            urls_patterns.URL_ADMIN_GROUP.format(**params_path),
            data=json.dumps(payload),
        )
        return raise_error_from_response(
            data_raw,
            KeycloakPutError,
            expected_codes=[HTTP_NO_CONTENT],
        )

    async def a_groups_count(self, query: dict | None = None) -> dict:
        """
        Count groups asynchronously.

        https://www.keycloak.org/docs-api/24.0.2/rest-api/index.html#_groups

        :param query: (dict) Query parameters for groups count
        :type query: dict

        :return: Keycloak Server Response
        :rtype: dict
        """
        query = query or {}
        params_path = {"realm-name": self.connection.realm_name}
        data_raw = await self.connection.a_raw_get(
            urls_patterns.URL_ADMIN_GROUPS_COUNT.format(**params_path),
            **query,
        )
        return raise_error_from_response(data_raw, KeycloakGetError)

    async def a_group_set_permissions(self, group_id: str, enabled: bool = True) -> bytes:
        """
        Enable/Disable permissions for a group asynchronously.

        Cannot delete group if disabled

        :param group_id: id of group
        :type group_id: str
        :param enabled: Enabled flag
        :type enabled: bool
        :return: Keycloak server response
        :rtype: bytes
        """
        params_path = {"realm-name": self.connection.realm_name, "id": group_id}
        data_raw = await self.connection.a_raw_put(
            urls_patterns.URL_ADMIN_GROUP_PERMISSIONS.format(**params_path),
            data=json.dumps({"enabled": enabled}),
        )
        return raise_error_from_response(data_raw, KeycloakPutError)

    async def a_group_user_add(self, user_id: str, group_id: str) -> bytes:
        """
        Add user to group (user_id and group_id) asynchronously.

        :param user_id:  id of user
        :type user_id: str
        :param group_id:  id of group to add to
        :type group_id: str
        :return: Keycloak server response
        :rtype: bytes
        """
        params_path = {
            "realm-name": self.connection.realm_name,
            "id": user_id,
            "group-id": group_id,
        }
        data_raw = await self.connection.a_raw_put(
            urls_patterns.URL_ADMIN_USER_GROUP.format(**params_path),
            data=None,
        )
        return raise_error_from_response(
            data_raw,
            KeycloakPutError,
            expected_codes=[HTTP_NO_CONTENT],
        )

    async def a_group_user_remove(self, user_id: str, group_id: str) -> bytes:
        """
        Remove user from group (user_id and group_id) asynchronously.

        :param user_id:  id of user
        :type user_id: str
        :param group_id:  id of group to remove from
        :type group_id: str
        :return: Keycloak server response
        :rtype: bytes
        """
        params_path = {
            "realm-name": self.connection.realm_name,
            "id": user_id,
            "group-id": group_id,
        }
        data_raw = await self.connection.a_raw_delete(
            urls_patterns.URL_ADMIN_USER_GROUP.format(**params_path),
        )
        return raise_error_from_response(
            data_raw,
            KeycloakDeleteError,
            expected_codes=[HTTP_NO_CONTENT],
        )

    async def a_delete_group(self, group_id: str) -> bytes:
        """
        Delete a group in the Realm asynchronously.

        :param group_id:  id of group to delete
        :type group_id: str
        :return: Keycloak server response
        :rtype: bytes
        """
        params_path = {"realm-name": self.connection.realm_name, "id": group_id}
        data_raw = await self.connection.a_raw_delete(
            urls_patterns.URL_ADMIN_GROUP.format(**params_path),
        )
        return raise_error_from_response(
            data_raw,
            KeycloakDeleteError,
            expected_codes=[HTTP_NO_CONTENT],
        )

    async def a_get_clients(self) -> list:
        """
        Get clients asynchronously.

        Returns a list of clients belonging to the realm

        ClientRepresentation
        https://www.keycloak.org/docs-api/24.0.2/rest-api/index.html#_clientrepresentation

        :return: Keycloak server response (ClientRepresentation)
        :rtype: list
        """
        params_path = {"realm-name": self.connection.realm_name}
        data_raw = await self.connection.a_raw_get(
            urls_patterns.URL_ADMIN_CLIENTS.format(**params_path),
        )
        return raise_error_from_response(data_raw, KeycloakGetError)

    async def a_get_client(self, client_id: str) -> dict:
        """
        Get representation of the client asynchronously.

        ClientRepresentation
        https://www.keycloak.org/docs-api/24.0.2/rest-api/index.html#_clientrepresentation

        :param client_id:  id of client (not client-id)
        :type client_id: str
        :return: Keycloak server response (ClientRepresentation)
        :rtype: dict
        """
        params_path = {"realm-name": self.connection.realm_name, "id": client_id}
        data_raw = await self.connection.a_raw_get(
            urls_patterns.URL_ADMIN_CLIENT.format(**params_path),
        )
        return raise_error_from_response(data_raw, KeycloakGetError)

    async def a_get_client_id(self, client_id: str) -> str | None:
        """
        Get internal keycloak client id from client-id asynchronously.

        This is required for further actions against this client.

        :param client_id: clientId in ClientRepresentation
            https://www.keycloak.org/docs-api/24.0.2/rest-api/index.html#_clientrepresentation
        :type client_id: str
        :return: client_id (uuid as string)
        :rtype: str
        """
        params_path = {"realm-name": self.connection.realm_name}
        data_raw = await self.connection.a_raw_get(
            urls_patterns.URL_ADMIN_CLIENTS.format(**params_path),
            clientId=client_id,
        )
        data_response = raise_error_from_response(data_raw, KeycloakGetError)

        for client in data_response:
            if client_id == client.get("clientId"):
                return client["id"]

        return None

    async def a_get_client_authz_settings(self, client_id: str) -> dict:
        """
        Get authorization json from client asynchronously.

        :param client_id: id in ClientRepresentation
            https://www.keycloak.org/docs-api/24.0.2/rest-api/index.html#_clientrepresentation
        :type client_id: str
        :return: Keycloak server response
        :rtype: dict
        """
        params_path = {"realm-name": self.connection.realm_name, "id": client_id}
        data_raw = await self.connection.a_raw_get(
            urls_patterns.URL_ADMIN_CLIENT_AUTHZ_SETTINGS.format(**params_path),
        )
        return raise_error_from_response(data_raw, KeycloakGetError)

    async def a_create_client_authz_resource(
        self,
        client_id: str,
        payload: dict,
        skip_exists: bool = False,
    ) -> bytes | dict:
        """
        Create resources of client asynchronously.

        :param client_id: id in ClientRepresentation
            https://www.keycloak.org/docs-api/24.0.2/rest-api/index.html#_clientrepresentation
        :type client_id: str
        :param payload: ResourceRepresentation
            https://www.keycloak.org/docs-api/24.0.2/rest-api/index.html#_resourcerepresentation
        :type payload: dict
        :param skip_exists: Skip the creation in case the resource exists
        :type skip_exists: bool

        :return: Keycloak server response
        :rtype: bytes
        """
        params_path = {"realm-name": self.connection.realm_name, "id": client_id}

        data_raw = await self.connection.a_raw_post(
            urls_patterns.URL_ADMIN_CLIENT_AUTHZ_RESOURCES.format(**params_path),
            data=json.dumps(payload),
            max=-1,
        )
        return raise_error_from_response(
            data_raw,
            KeycloakPostError,
            expected_codes=[HTTP_CREATED],
            skip_exists=skip_exists,
        )

    async def a_update_client_authz_resource(
        self,
        client_id: str,
        resource_id: str,
        payload: dict,
    ) -> bytes:
        """
        Update resource of client asynchronously.

        Any parameter missing from the ResourceRepresentation in the payload WILL be set
        to default by the Keycloak server.

        :param client_id: id in ClientRepresentation
            https://www.keycloak.org/docs-api/24.0.2/rest-api/index.html#_clientrepresentation
        :type client_id: str
        :param payload: ResourceRepresentation
            https://www.keycloak.org/docs-api/24.0.2/rest-api/index.html#_resourcerepresentation
        :type payload: dict
        :param client_id: id in ClientRepresentation
            https://www.keycloak.org/docs-api/24.0.2/rest-api/index.html#_clientrepresentation
        :type client_id: str
        :param resource_id: id in ResourceRepresentation
            https://www.keycloak.org/docs-api/24.0.2/rest-api/index.html#_resourcerepresentation
        :type resource_id: str

        :return: Keycloak server response
        :rtype: bytes
        """
        params_path = {
            "realm-name": self.connection.realm_name,
            "id": client_id,
            "resource-id": resource_id,
        }
        data_raw = await self.connection.a_raw_put(
            urls_patterns.URL_ADMIN_CLIENT_AUTHZ_RESOURCE.format(**params_path),
            data=json.dumps(payload),
        )
        return raise_error_from_response(
            data_raw,
            KeycloakPutError,
            expected_codes=[HTTP_NO_CONTENT],
        )

    async def a_delete_client_authz_resource(self, client_id: str, resource_id: str) -> bytes:
        """
        Delete a client resource asynchronously.

        :param client_id: id in ClientRepresentation
            https://www.keycloak.org/docs-api/24.0.2/rest-api/index.html#_clientrepresentation
        :type client_id: str
        :param resource_id: id in ResourceRepresentation
            https://www.keycloak.org/docs-api/24.0.2/rest-api/index.html#_resourcerepresentation
        :type resource_id: str

        :return: Keycloak server response
        :rtype: bytes
        """
        params_path = {
            "realm-name": self.connection.realm_name,
            "id": client_id,
            "resource-id": resource_id,
        }
        data_raw = await self.connection.a_raw_delete(
            urls_patterns.URL_ADMIN_CLIENT_AUTHZ_RESOURCE.format(**params_path),
        )
        return raise_error_from_response(
            data_raw,
            KeycloakDeleteError,
            expected_codes=[HTTP_NO_CONTENT],
        )

    async def a_get_client_authz_resources(self, client_id: str) -> list:
        """
        Get resources from client asynchronously.

        :param client_id: id in ClientRepresentation
            https://www.keycloak.org/docs-api/24.0.2/rest-api/index.html#_clientrepresentation
        :type client_id: str
        :return: Keycloak server response (ResourceRepresentation)
        :rtype: list
        """
        params_path = {"realm-name": self.connection.realm_name, "id": client_id}
        data_raw = await self.connection.a_raw_get(
            urls_patterns.URL_ADMIN_CLIENT_AUTHZ_RESOURCES.format(**params_path),
            max=-1,
        )
        return raise_error_from_response(data_raw, KeycloakGetError)

    async def a_get_client_authz_resource(self, client_id: str, resource_id: str) -> dict:
        """
        Get a client resource asynchronously.

        :param client_id: id in ClientRepresentation
            https://www.keycloak.org/docs-api/24.0.2/rest-api/index.html#_clientrepresentation
        :type client_id: str
        :param resource_id: id in ResourceRepresentation
            https://www.keycloak.org/docs-api/24.0.2/rest-api/index.html#_resourcerepresentation
        :type resource_id: str

        :return: Keycloak server response (ResourceRepresentation)
        :rtype: dict
        """
        params_path = {
            "realm-name": self.connection.realm_name,
            "id": client_id,
            "resource-id": resource_id,
        }
        data_raw = await self.connection.a_raw_get(
            urls_patterns.URL_ADMIN_CLIENT_AUTHZ_RESOURCE.format(**params_path),
        )
        return raise_error_from_response(data_raw, KeycloakGetError, expected_codes=[HTTP_OK])

    async def a_create_client_authz_role_based_policy(
        self,
        client_id: str,
        payload: dict,
        skip_exists: bool = False,
    ) -> bytes:
        """
        Create role-based policy of client asynchronously.

        Payload example::

            payload={
                "type": "role",
                "logic": "POSITIVE",
                "decisionStrategy": "UNANIMOUS",
                "name": "Policy-1",
                "roles": [
                    {
                    "id": id
                    }
                ]
            }

        :param client_id: id in ClientRepresentation
            https://www.keycloak.org/docs-api/24.0.2/rest-api/index.html#_clientrepresentation
        :type client_id: str
        :param payload: No Document
        :type payload: dict
        :param skip_exists: Skip creation in case the object exists
        :type skip_exists: bool
        :return: Keycloak server response
        :rtype: bytes
        """
        params_path = {"realm-name": self.connection.realm_name, "id": client_id}
        data_raw = await self.connection.a_raw_post(
            urls_patterns.URL_ADMIN_CLIENT_AUTHZ_ROLE_BASED_POLICY.format(**params_path),
            data=json.dumps(payload),
            max=-1,
        )
        return raise_error_from_response(
            data_raw,
            KeycloakPostError,
            expected_codes=[HTTP_CREATED],
            skip_exists=skip_exists,
        )

    async def a_create_client_authz_policy(
        self,
        client_id: str,
        payload: dict,
        skip_exists: bool = False,
    ) -> bytes:
        """
        Create an authz policy of client asynchronously.

        Payload example::

            payload={
                "name": "Policy-time-based",
                "type": "time",
                "logic": "POSITIVE",
                "decisionStrategy": "UNANIMOUS",
                "config": {
                    "hourEnd": "18",
                    "hour": "9"
                }
            }

        :param client_id: id in ClientRepresentation
            https://www.keycloak.org/docs-api/24.0.2/rest-api/index.html#_clientrepresentation
        :type client_id: str
        :param payload: No Document
        :type payload: dict
        :param skip_exists: Skip creation in case the object exists
        :type skip_exists: bool
        :return: Keycloak server response
        :rtype: bytes
        """
        params_path = {"realm-name": self.connection.realm_name, "id": client_id}
        data_raw = await self.connection.a_raw_post(
            urls_patterns.URL_ADMIN_CLIENT_AUTHZ_POLICIES.format(**params_path),
            data=json.dumps(payload),
            max=-1,
            permission=False,
        )
        return raise_error_from_response(
            data_raw,
            KeycloakPostError,
            expected_codes=[HTTP_CREATED],
            skip_exists=skip_exists,
        )

    async def a_create_client_authz_resource_based_permission(
        self,
        client_id: str,
        payload: dict,
        skip_exists: bool = False,
    ) -> bytes:
        """
        Create resource-based permission of client asynchronously.

        Payload example::

            payload={
                "type": "resource",
                "logic": "POSITIVE",
                "decisionStrategy": "UNANIMOUS",
                "name": "Permission-Name",
                "resources": [
                    resource_id
                ],
                "policies": [
                    policy_id
                ]

        :param client_id: id in ClientRepresentation
            https://www.keycloak.org/docs-api/24.0.2/rest-api/index.html#_clientrepresentation
        :type client_id: str
        :param payload: PolicyRepresentation
            https://www.keycloak.org/docs-api/24.0.2/rest-api/index.html#_policyrepresentation
        :type payload: dict
        :param skip_exists: Skip creation in case the object already exists
        :type skip_exists: bool
        :return: Keycloak server response
        :rtype: bytes
        """
        params_path = {"realm-name": self.connection.realm_name, "id": client_id}
        data_raw = await self.connection.a_raw_post(
            urls_patterns.URL_ADMIN_CLIENT_AUTHZ_RESOURCE_BASED_PERMISSION.format(**params_path),
            data=json.dumps(payload),
            max=-1,
        )
        return raise_error_from_response(
            data_raw,
            KeycloakPostError,
            expected_codes=[HTTP_CREATED],
            skip_exists=skip_exists,
        )

    async def a_get_client_authz_scopes(self, client_id: str) -> list:
        """
        Get scopes from client asynchronously.

        :param client_id: id in ClientRepresentation
            https://www.keycloak.org/docs-api/24.0.2/rest-api/index.html#_clientrepresentation
        :type client_id: str
        :return: Keycloak server response
        :rtype: list
        """
        params_path = {"realm-name": self.connection.realm_name, "id": client_id}
        data_raw = await self.connection.a_raw_get(
            urls_patterns.URL_ADMIN_CLIENT_AUTHZ_SCOPES.format(**params_path),
            max=-1,
        )
        return raise_error_from_response(data_raw, KeycloakGetError)

    async def a_create_client_authz_scopes(self, client_id: str, payload: dict) -> bytes:
        """
        Create scopes for client asynchronously.

        :param client_id: id in ClientRepresentation
            https://www.keycloak.org/docs-api/24.0.2/rest-api/index.html#_clientrepresentation
        :param payload: ScopeRepresentation
            https://www.keycloak.org/docs-api/24.0.2/rest-api/index.html#_ScopeRepresentation
        :type payload: dict
        :type client_id: str
        :return: Keycloak server response
        :rtype: bytes
        """
        params_path = {"realm-name": self.connection.realm_name, "id": client_id}
        data_raw = await self.connection.a_raw_post(
            urls_patterns.URL_ADMIN_CLIENT_AUTHZ_SCOPES.format(**params_path),
            data=json.dumps(payload),
            max=-1,
        )
        return raise_error_from_response(
            data_raw,
            KeycloakPostError,
            expected_codes=[HTTP_CREATED],
        )

    async def a_get_client_authz_permissions(self, client_id: str) -> list:
        """
        Get permissions from client asynchronously.

        :param client_id: id in ClientRepresentation
            https://www.keycloak.org/docs-api/24.0.2/rest-api/index.html#_clientrepresentation
        :type client_id: str
        :return: Keycloak server response
        :rtype: list
        """
        params_path = {"realm-name": self.connection.realm_name, "id": client_id}
        data_raw = await self.connection.a_raw_get(
            urls_patterns.URL_ADMIN_CLIENT_AUTHZ_PERMISSIONS.format(**params_path),
            max=-1,
        )
        return raise_error_from_response(data_raw, KeycloakGetError)

    async def a_get_client_authz_policies(self, client_id: str) -> list:
        """
        Get policies from client asynchronously.

        :param client_id: id in ClientRepresentation
            https://www.keycloak.org/docs-api/24.0.2/rest-api/index.html#_clientrepresentation
        :type client_id: str
        :return: Keycloak server response
        :rtype: list
        """
        params_path = {"realm-name": self.connection.realm_name, "id": client_id}
        data_raw = await self.connection.a_raw_get(
            urls_patterns.URL_ADMIN_CLIENT_AUTHZ_POLICIES.format(**params_path),
            max=-1,
            permission=False,
        )
        return raise_error_from_response(data_raw, KeycloakGetError)

    async def a_delete_client_authz_policy(self, client_id: str, policy_id: str) -> bytes:
        """
        Delete a policy from client asynchronously.

        :param client_id: id in ClientRepresentation
            https://www.keycloak.org/docs-api/24.0.2/rest-api/index.html#_clientrepresentation
        :type client_id: str
        :param policy_id: id in PolicyRepresentation
            https://www.keycloak.org/docs-api/24.0.2/rest-api/index.html#_policyrepresentation
        :type policy_id: str
        :return: Keycloak server response
        :rtype: dict
        """
        params_path = {
            "realm-name": self.connection.realm_name,
            "id": client_id,
            "policy-id": policy_id,
        }
        data_raw = await self.connection.a_raw_delete(
            urls_patterns.URL_ADMIN_CLIENT_AUTHZ_POLICY.format(**params_path),
        )
        return raise_error_from_response(
            data_raw,
            KeycloakDeleteError,
            expected_codes=[HTTP_NO_CONTENT],
        )

    async def a_get_client_authz_policy(self, client_id: str, policy_id: str) -> dict:
        """
        Get a policy from client asynchronously.

        :param client_id: id in ClientRepresentation
            https://www.keycloak.org/docs-api/24.0.2/rest-api/index.html#_clientrepresentation
        :type client_id: str
        :param policy_id: id in PolicyRepresentation
            https://www.keycloak.org/docs-api/24.0.2/rest-api/index.html#_policyrepresentation
        :type policy_id: str
        :return: Keycloak server response
        :rtype: dict
        """
        params_path = {
            "realm-name": self.connection.realm_name,
            "id": client_id,
            "policy-id": policy_id,
        }
        data_raw = await self.connection.a_raw_get(
            urls_patterns.URL_ADMIN_CLIENT_AUTHZ_POLICY.format(**params_path),
        )
        return raise_error_from_response(data_raw, KeycloakGetError)

    async def a_get_client_service_account_user(self, client_id: str) -> dict:
        """
        Get service account user from client asynchronously.

        :param client_id: id in ClientRepresentation
            https://www.keycloak.org/docs-api/24.0.2/rest-api/index.html#_clientrepresentation
        :type client_id: str
        :return: UserRepresentation
        :rtype: dict
        """
        params_path = {"realm-name": self.connection.realm_name, "id": client_id}
        data_raw = await self.connection.a_raw_get(
            urls_patterns.URL_ADMIN_CLIENT_SERVICE_ACCOUNT_USER.format(**params_path),
        )
        return raise_error_from_response(data_raw, KeycloakGetError)

    async def a_get_client_default_client_scopes(self, client_id: str) -> list:
        """
        Get all default client scopes from client asynchronously.

        :param client_id: id of the client in which the new default client scope should be added
        :type client_id: str

        :return: list of client scopes with id and name
        :rtype: list
        """
        params_path = {"realm-name": self.connection.realm_name, "id": client_id}
        data_raw = await self.connection.a_raw_get(
            urls_patterns.URL_ADMIN_CLIENT_DEFAULT_CLIENT_SCOPES.format(**params_path),
        )
        return raise_error_from_response(data_raw, KeycloakGetError)

    async def a_add_client_default_client_scope(
        self,
        client_id: str,
        client_scope_id: str,
        payload: dict,
    ) -> bytes:
        """
        Add a client scope to the default client scopes from client asynchronously.

        Payload example::

            payload={
                "realm":"testrealm",
                "client":"aaaaaaaa-aaaa-aaaa-aaaa-aaaaaaaaaaaa",
                "clientScopeId":"bbbbbbbb-bbbb-bbbb-bbbb-bbbbbbbbbbbb"
            }

        :param client_id: id of the client in which the new default client scope should be added
        :type client_id: str
        :param client_scope_id: id of the new client scope that should be added
        :type client_scope_id: str
        :param payload: dictionary with realm, client and clientScopeId
        :type payload: dict

        :return: Http response
        :rtype: bytes
        """
        params_path = {
            "realm-name": self.connection.realm_name,
            "id": client_id,
            "client_scope_id": client_scope_id,
        }
        data_raw = await self.connection.a_raw_put(
            urls_patterns.URL_ADMIN_CLIENT_DEFAULT_CLIENT_SCOPE.format(**params_path),
            data=json.dumps(payload),
        )
        return raise_error_from_response(data_raw, KeycloakPutError)

    async def a_delete_client_default_client_scope(
        self,
        client_id: str,
        client_scope_id: str,
    ) -> bytes:
        """
        Delete a client scope from the default client scopes of the client asynchronously.

        :param client_id: id of the client in which the default client scope should be deleted
        :type client_id: str
        :param client_scope_id: id of the client scope that should be deleted
        :type client_scope_id: str

        :return: list of client scopes with id and name
        :rtype: list
        """
        params_path = {
            "realm-name": self.connection.realm_name,
            "id": client_id,
            "client_scope_id": client_scope_id,
        }
        data_raw = await self.connection.a_raw_delete(
            urls_patterns.URL_ADMIN_CLIENT_DEFAULT_CLIENT_SCOPE.format(**params_path),
        )
        return raise_error_from_response(data_raw, KeycloakDeleteError)

    async def a_get_client_optional_client_scopes(self, client_id: str) -> list:
        """
        Get all optional client scopes from client asynchronously.

        :param client_id: id of the client in which the new optional client scope should be added
        :type client_id: str

        :return: list of client scopes with id and name
        :rtype: list
        """
        params_path = {"realm-name": self.connection.realm_name, "id": client_id}
        data_raw = await self.connection.a_raw_get(
            urls_patterns.URL_ADMIN_CLIENT_OPTIONAL_CLIENT_SCOPES.format(**params_path),
        )
        return raise_error_from_response(data_raw, KeycloakGetError)

    async def a_add_client_optional_client_scope(
        self,
        client_id: str,
        client_scope_id: str,
        payload: dict,
    ) -> bytes:
        """
        Add a client scope to the optional client scopes from client asynchronously.

        Payload example::

            payload={
                "realm":"testrealm",
                "client":"aaaaaaaa-aaaa-aaaa-aaaa-aaaaaaaaaaaa",
                "clientScopeId":"bbbbbbbb-bbbb-bbbb-bbbb-bbbbbbbbbbbb"
            }

        :param client_id: id of the client in which the new optional client scope should be added
        :type client_id: str
        :param client_scope_id: id of the new client scope that should be added
        :type client_scope_id: str
        :param payload: dictionary with realm, client and clientScopeId
        :type payload: dict

        :return: Http response
        :rtype: bytes
        """
        params_path = {
            "realm-name": self.connection.realm_name,
            "id": client_id,
            "client_scope_id": client_scope_id,
        }
        data_raw = await self.connection.a_raw_put(
            urls_patterns.URL_ADMIN_CLIENT_OPTIONAL_CLIENT_SCOPE.format(**params_path),
            data=json.dumps(payload),
        )
        return raise_error_from_response(data_raw, KeycloakPutError)

    async def a_delete_client_optional_client_scope(
        self,
        client_id: str,
        client_scope_id: str,
    ) -> bytes:
        """
        Delete a client scope from the optional client scopes of the client asynchronously.

        :param client_id: id of the client in which the optional client scope should be deleted
        :type client_id: str
        :param client_scope_id: id of the client scope that should be deleted
        :type client_scope_id: str

        :return: list of client scopes with id and name
        :rtype: list
        """
        params_path = {
            "realm-name": self.connection.realm_name,
            "id": client_id,
            "client_scope_id": client_scope_id,
        }
        data_raw = await self.connection.a_raw_delete(
            urls_patterns.URL_ADMIN_CLIENT_OPTIONAL_CLIENT_SCOPE.format(**params_path),
        )
        return raise_error_from_response(data_raw, KeycloakDeleteError)

    async def a_create_initial_access_token(
        self,
        count: int = 1,
        expiration: int = 1,
    ) -> dict | bytes:
        """
        Create an initial access token asynchronously.

        :param count: Number of clients that can be registered
        :type count: int
        :param expiration: Days until expireation
        :type expiration: int
        :return: initial access token
        :rtype: dict
        """
        payload = {"count": count, "expiration": expiration}
        params_path = {"realm-name": self.connection.realm_name}
        data_raw = await self.connection.a_raw_post(
            urls_patterns.URL_ADMIN_CLIENT_INITIAL_ACCESS.format(**params_path),
            data=json.dumps(payload),
        )
        return raise_error_from_response(data_raw, KeycloakPostError, expected_codes=[HTTP_OK])

    async def a_create_client(self, payload: dict, skip_exists: bool = False) -> str:
        """
        Create a client asynchronously.

        ClientRepresentation:
        https://www.keycloak.org/docs-api/24.0.2/rest-api/index.html#_clientrepresentation

        :param skip_exists: If true then do not raise an error if client already exists
        :type skip_exists: bool
        :param payload: ClientRepresentation
        :type payload: dict
        :return: Client ID
        :rtype: str
        """
        if skip_exists:
            client_id = await self.a_get_client_id(client_id=payload["clientId"])

            if client_id is not None:
                return client_id

        params_path = {"realm-name": self.connection.realm_name}
        data_raw = await self.connection.a_raw_post(
            urls_patterns.URL_ADMIN_CLIENTS.format(**params_path),
            data=json.dumps(payload),
        )
        raise_error_from_response(
            data_raw,
            KeycloakPostError,
            expected_codes=[HTTP_CREATED],
            skip_exists=skip_exists,
        )
        _last_slash_idx = data_raw.headers["Location"].rindex("/")
        return data_raw.headers["Location"][_last_slash_idx + 1 :]

    async def a_update_client(self, client_id: str, payload: dict) -> bytes:
        """
        Update a client asynchronously.

        :param client_id: Client id
        :type client_id: str
        :param payload: ClientRepresentation
        :type payload: dict

        :return: Http response
        :rtype: bytes
        """
        params_path = {"realm-name": self.connection.realm_name, "id": client_id}
        data_raw = await self.connection.a_raw_put(
            urls_patterns.URL_ADMIN_CLIENT.format(**params_path),
            data=json.dumps(payload),
        )
        return raise_error_from_response(
            data_raw,
            KeycloakPutError,
            expected_codes=[HTTP_NO_CONTENT],
        )

    async def a_delete_client(self, client_id: str) -> bytes:
        """
        Get representation of the client asynchronously.

        ClientRepresentation
        https://www.keycloak.org/docs-api/24.0.2/rest-api/index.html#_clientrepresentation

        :param client_id: keycloak client id (not oauth client-id)
        :type client_id: str
        :return: Keycloak server response (ClientRepresentation)
        :rtype: bytes
        """
        params_path = {"realm-name": self.connection.realm_name, "id": client_id}
        data_raw = await self.connection.a_raw_delete(
            urls_patterns.URL_ADMIN_CLIENT.format(**params_path),
        )
        return raise_error_from_response(
            data_raw,
            KeycloakDeleteError,
            expected_codes=[HTTP_NO_CONTENT],
        )

    async def a_get_client_installation_provider(self, client_id: str, provider_id: str) -> list:
        """
        Get content for given installation provider asynchronously.

        Related documentation:
        https://www.keycloak.org/docs-api/24.0.2/rest-api/index.html#_clients_resource

        Possible provider_id list available in the ServerInfoRepresentation#clientInstallations
        https://www.keycloak.org/docs-api/24.0.2/rest-api/index.html#_serverinforepresentation

        :param client_id: Client id
        :type client_id: str
        :param provider_id: provider id to specify response format
        :type provider_id: str
        :returns: Installation providers
        :rtype: list
        """
        params_path = {
            "realm-name": self.connection.realm_name,
            "id": client_id,
            "provider-id": provider_id,
        }
        data_raw = await self.connection.a_raw_get(
            urls_patterns.URL_ADMIN_CLIENT_INSTALLATION_PROVIDER.format(**params_path),
        )
        return raise_error_from_response(data_raw, KeycloakGetError, expected_codes=[HTTP_OK])

    async def a_get_realm_roles(
        self,
        brief_representation: bool = True,
        search_text: str = "",
    ) -> list:
        """
        Get all roles for the realm or client asynchronously.

        RoleRepresentation
        https://www.keycloak.org/docs-api/24.0.2/rest-api/index.html#_rolerepresentation

        :param brief_representation: whether to omit role attributes in the response
        :type brief_representation: bool
        :param search_text: optional search text to limit the returned result.
        :type search_text: str
        :return: Keycloak server response (RoleRepresentation)
        :rtype: list
        """
        params_path = {"realm-name": self.connection.realm_name}
        params = {"briefRepresentation": brief_representation}

        if search_text is not None and search_text.strip() != "":
            params["search"] = search_text

        data_raw = await self.connection.a_raw_get(
            urls_patterns.URL_ADMIN_REALM_ROLES.format(**params_path),
            **params,
        )
        return raise_error_from_response(data_raw, KeycloakGetError)

    async def a_get_realm_role_groups(
        self,
        role_name: str,
        query: dict | None = None,
        brief_representation: bool = True,
    ) -> list:
        """
        Get role groups of realm by role name asynchronously.

        :param role_name: Name of the role.
        :type role_name: str
        :param query: Additional Query parameters
            (see https://www.keycloak.org/docs-api/24.0.2/rest-api/index.html#_parameters_226)
        :type query: dict
        :param brief_representation: whether to omit role attributes in the response
        :type brief_representation: bool
        :return: Keycloak Server Response (GroupRepresentation)
        :rtype: list
        """
        query = query or {}
        params = {"briefRepresentation": brief_representation}
        query.update(params)

        params_path = {"realm-name": self.connection.realm_name, "role-name": role_name}
        url = urls_patterns.URL_ADMIN_REALM_ROLES_GROUPS.format(**params_path)

        if "first" in query or "max" in query:
            return await self.a___fetch_paginated(url, query)

        return await self.a___fetch_all(url, query)

    async def a_get_realm_role_members(self, role_name: str, query: dict | None = None) -> list:
        """
        Get role members of realm by role name asynchronously.

        :param role_name: Name of the role.
        :type role_name: str
        :param query: Additional Query parameters
            (see https://www.keycloak.org/docs-api/24.0.2/rest-api/index.html#_roles_resource)
        :type query: dict
        :return: Keycloak Server Response (UserRepresentation)
        :rtype: list
        """
        query = query or {}
        params_path = {"realm-name": self.connection.realm_name, "role-name": role_name}
        return await self.a___fetch_all(
            urls_patterns.URL_ADMIN_REALM_ROLES_MEMBERS.format(**params_path),
            query,
        )

    async def a_get_default_realm_role_id(self) -> str:
        """
        Get the ID of the default realm role asynchronously.

        :return: Realm role ID
        :rtype: str
        """
        all_realm_roles = await self.a_get_realm_roles()
        default_realm_roles = [
            realm_role
            for realm_role in all_realm_roles
            if realm_role["name"] == f"default-roles-{self.connection.realm_name}".lower()
        ]
        return default_realm_roles[0]["id"]

    async def a_get_realm_default_roles(self) -> list:
        """
        Get all the default realm roles asyncho asynchronously.

        :return: Keycloak Server Response (UserRepresentation)
        :rtype: list
        """
        params_path = {
            "realm-name": self.connection.realm_name,
            "role-id": await self.a_get_default_realm_role_id(),
        }
        data_raw = await self.connection.a_raw_get(
            urls_patterns.URL_ADMIN_REALM_ROLE_COMPOSITES_REALM.format(**params_path),
        )
        return raise_error_from_response(data_raw, KeycloakGetError)

    async def a_remove_realm_default_roles(self, payload: dict) -> bytes:
        """
        Remove a set of default realm roles asynchronously.

        :param payload: List of RoleRepresentations
        :type payload: list
        :return: Keycloak Server Response
        :rtype: bytes
        """
        params_path = {
            "realm-name": self.connection.realm_name,
            "role-id": await self.a_get_default_realm_role_id(),
        }
        data_raw = await self.connection.a_raw_delete(
            urls_patterns.URL_ADMIN_REALM_ROLE_COMPOSITES.format(**params_path),
            data=json.dumps(payload),
        )
        return raise_error_from_response(data_raw, KeycloakDeleteError)

    async def a_add_realm_default_roles(self, payload: dict) -> bytes:
        """
        Add a set of default realm roles asynchronously.

        :param payload: List of RoleRepresentations
        :type payload: list
        :return: Keycloak Server Response
        :rtype: bytes
        """
        params_path = {
            "realm-name": self.connection.realm_name,
            "role-id": await self.a_get_default_realm_role_id(),
        }
        data_raw = await self.connection.a_raw_post(
            urls_patterns.URL_ADMIN_REALM_ROLE_COMPOSITES.format(**params_path),
            data=json.dumps(payload),
        )
        return raise_error_from_response(data_raw, KeycloakPostError)

    async def a_get_client_roles(self, client_id: str, brief_representation: bool = True) -> list:
        """
        Get all roles for the client asynchronously.

        RoleRepresentation
        https://www.keycloak.org/docs-api/24.0.2/rest-api/index.html#_rolerepresentation

        :param client_id: id of client (not client-id)
        :type client_id: str
        :param brief_representation: whether to omit role attributes in the response
        :type brief_representation: bool
        :return: Keycloak server response (RoleRepresentation)
        :rtype: list
        """
        params_path = {"realm-name": self.connection.realm_name, "id": client_id}
        params = {"briefRepresentation": brief_representation}
        data_raw = await self.connection.a_raw_get(
            urls_patterns.URL_ADMIN_CLIENT_ROLES.format(**params_path),
            **params,
        )
        return raise_error_from_response(data_raw, KeycloakGetError)

    async def a_get_client_role(self, client_id: str, role_name: str) -> dict:
        """
        Get client role by name asynchronously.

        :param client_id: id of client (not client-id)
        :type client_id: str
        :param role_name: role's name (not id!)
        :type role_name: str
        :return: Role object
        :rtype: dict
        """
        params_path = {
            "realm-name": self.connection.realm_name,
            "id": client_id,
            "role-name": role_name,
        }
        data_raw = await self.connection.a_raw_get(
            urls_patterns.URL_ADMIN_CLIENT_ROLE.format(**params_path),
        )
        return raise_error_from_response(data_raw, KeycloakGetError)

    async def a_get_client_role_id(self, client_id: str, role_name: str) -> str:
        """
        Get client role id by name asynchronously.

        This is required for further actions with this role.

        RoleRepresentation
        https://www.keycloak.org/docs-api/24.0.2/rest-api/index.html#_rolerepresentation

        :param client_id: id of client (not client-id)
        :type client_id: str
        :param role_name: role's name (not id!)
        :type role_name: str
        :return: role_id
        :rtype: str
        """
        role = await self.a_get_client_role(client_id, role_name)
        return role.get("id")

    async def a_create_client_role(
        self,
        client_role_id: str,
        payload: dict,
        skip_exists: bool = False,
    ) -> str:
        """
        Create a client role asynchronously.

        RoleRepresentation
        https://www.keycloak.org/docs-api/24.0.2/rest-api/index.html#_rolerepresentation

        :param client_role_id: id of client (not client-id)
        :type client_role_id: str
        :param payload: RoleRepresentation
        :type payload: dict
        :param skip_exists: If true then do not raise an error if client role already exists
        :type skip_exists: bool
        :return: Client role name
        :rtype: str
        """
        if skip_exists:
            try:
                res = await self.a_get_client_role(
                    client_id=client_role_id,
                    role_name=payload["name"],
                )
                return res["name"]
            except KeycloakGetError:
                pass

        params_path = {"realm-name": self.connection.realm_name, "id": client_role_id}
        data_raw = await self.connection.a_raw_post(
            urls_patterns.URL_ADMIN_CLIENT_ROLES.format(**params_path),
            data=json.dumps(payload),
        )
        raise_error_from_response(
            data_raw,
            KeycloakPostError,
            expected_codes=[HTTP_CREATED],
            skip_exists=skip_exists,
        )
        _last_slash_idx = data_raw.headers["Location"].rindex("/")
        return data_raw.headers["Location"][_last_slash_idx + 1 :]

    async def a_add_composite_client_roles_to_role(
        self,
        client_role_id: str,
        role_name: str,
        roles: str | list,
    ) -> bytes:
        """
        Add composite roles to client role asynchronously.

        :param client_role_id: id of client (not client-id)
        :type client_role_id: str
        :param role_name: The name of the role
        :type role_name: str
        :param roles: roles list or role (use RoleRepresentation) to be updated
        :type roles: list
        :return: Keycloak server response
        :rtype: bytes
        """
        payload = roles if isinstance(roles, list) else [roles]
        params_path = {
            "realm-name": self.connection.realm_name,
            "id": client_role_id,
            "role-name": role_name,
        }
        data_raw = await self.connection.a_raw_post(
            urls_patterns.URL_ADMIN_CLIENT_ROLES_COMPOSITE_CLIENT_ROLE.format(**params_path),
            data=json.dumps(payload),
        )
        return raise_error_from_response(
            data_raw,
            KeycloakPostError,
            expected_codes=[HTTP_NO_CONTENT],
        )

    async def a_remove_composite_client_roles_from_role(
        self,
        client_role_id: str,
        role_name: str,
        roles: str | list,
    ) -> bytes:
        """
        Remove composite roles from a client role asynchronously.

        :param client_role_id: id of client (not client-id)
        :type client_role_id: str
        :param role_name: The name of the role
        :type role_name: str
        :param roles: roles list or role (use RoleRepresentation) to be removed
        :type roles: list
        :return: Keycloak server response
        :rtype: bytes
        """
        payload = roles if isinstance(roles, list) else [roles]
        params_path = {
            "realm-name": self.connection.realm_name,
            "id": client_role_id,
            "role-name": role_name,
        }
        data_raw = await self.connection.a_raw_delete(
            urls_patterns.URL_ADMIN_CLIENT_ROLES_COMPOSITE_CLIENT_ROLE.format(**params_path),
            data=json.dumps(payload),
        )
        return raise_error_from_response(
            data_raw,
            KeycloakDeleteError,
            expected_codes=[HTTP_NO_CONTENT],
        )

    async def a_update_client_role(self, client_id: str, role_name: str, payload: dict) -> bytes:
        """
        Update a client role asynchronously.

        RoleRepresentation
        https://www.keycloak.org/docs-api/24.0.2/rest-api/index.html#_rolerepresentation

        :param client_id: id of client (not client-id)
        :type client_id: str
        :param role_name: role's name (not id!)
        :type role_name: str
        :param payload: RoleRepresentation
        :type payload: dict
        :returns: Keycloak server response
        :rtype: bytes
        """
        params_path = {
            "realm-name": self.connection.realm_name,
            "id": client_id,
            "role-name": role_name,
        }
        data_raw = await self.connection.a_raw_put(
            urls_patterns.URL_ADMIN_CLIENT_ROLE.format(**params_path),
            data=json.dumps(payload),
        )
        return raise_error_from_response(
            data_raw,
            KeycloakPutError,
            expected_codes=[HTTP_NO_CONTENT],
        )

    async def a_delete_client_role(self, client_role_id: str, role_name: str) -> bytes:
        """
        Delete a client role asynchronously.

        RoleRepresentation
        https://www.keycloak.org/docs-api/24.0.2/rest-api/index.html#_rolerepresentation

        :param client_role_id: id of client (not client-id)
        :type client_role_id: str
        :param role_name: role's name (not id!)
        :type role_name: str
        :returns: Keycloak server response
        :rtype: bytes
        """
        params_path = {
            "realm-name": self.connection.realm_name,
            "id": client_role_id,
            "role-name": role_name,
        }
        data_raw = await self.connection.a_raw_delete(
            urls_patterns.URL_ADMIN_CLIENT_ROLE.format(**params_path),
        )
        return raise_error_from_response(
            data_raw,
            KeycloakDeleteError,
            expected_codes=[HTTP_NO_CONTENT],
        )

    async def a_assign_client_role(self, user_id: str, client_id: str, roles: str | list) -> bytes:
        """
        Assign a client role to a user asynchronously.

        :param user_id: id of user
        :type user_id: str
        :param client_id: id of client (not client-id)
        :type client_id: str
        :param roles: roles list or role (use RoleRepresentation)
        :type roles: list
        :return: Keycloak server response
        :rtype: bytes
        """
        payload = roles if isinstance(roles, list) else [roles]
        params_path = {
            "realm-name": self.connection.realm_name,
            "id": user_id,
            "client-id": client_id,
        }
        data_raw = await self.connection.a_raw_post(
            urls_patterns.URL_ADMIN_USER_CLIENT_ROLES.format(**params_path),
            data=json.dumps(payload),
        )
        return raise_error_from_response(
            data_raw,
            KeycloakPostError,
            expected_codes=[HTTP_NO_CONTENT],
        )

    async def a_get_client_role_members(
        self,
        client_id: str,
        role_name: str,
        **query: dict,
    ) -> list:
        """
        Get members by client role asynchronously.

        :param client_id: The client id
        :type client_id: str
        :param role_name: the name of role to be queried.
        :type role_name: str
        :param query: Additional query parameters
            (see https://www.keycloak.org/docs-api/24.0.2/rest-api/index.html#_clients_resource)
        :type query: dict
        :return: Keycloak server response (UserRepresentation)
        :rtype: list
        """
        params_path = {
            "realm-name": self.connection.realm_name,
            "id": client_id,
            "role-name": role_name,
        }
        return await self.a___fetch_all(
            urls_patterns.URL_ADMIN_CLIENT_ROLE_MEMBERS.format(**params_path),
            query,
        )

    async def a_get_client_role_groups(
        self,
        client_id: str,
        role_name: str,
        **query: dict,
    ) -> list:
        """
        Get group members by client role asynchronously.

        :param client_id: The client id
        :type client_id: str
        :param role_name: the name of role to be queried.
        :type role_name: str
        :param query: Additional query parameters
            (see https://www.keycloak.org/docs-api/24.0.2/rest-api/index.html#_clients_resource)
        :type query: dict
        :return: Keycloak server response
        :rtype: list
        """
        params_path = {
            "realm-name": self.connection.realm_name,
            "id": client_id,
            "role-name": role_name,
        }
        return await self.a___fetch_all(
            urls_patterns.URL_ADMIN_CLIENT_ROLE_GROUPS.format(**params_path),
            query,
        )

    async def a_get_role_by_id(self, role_id: str) -> dict:
        """
        Get a specific role's representation asynchronously.

        RoleRepresentation
        https://www.keycloak.org/docs-api/24.0.2/rest-api/index.html#_rolerepresentation

        :param role_id: id of role
        :type role_id: str
        :return: Keycloak server response (RoleRepresentation)
        :rtype: dict
        """
        params_path = {"realm-name": self.connection.realm_name, "role-id": role_id}
        data_raw = await self.connection.a_raw_get(
            urls_patterns.URL_ADMIN_REALM_ROLES_ROLE_BY_ID.format(**params_path),
        )
        return raise_error_from_response(data_raw, KeycloakGetError, expected_codes=[HTTP_OK])

    async def a_update_role_by_id(self, role_id: str, payload: dict) -> bytes:
        """
        Update the role asynchronously.

        RoleRepresentation
        https://www.keycloak.org/docs-api/24.0.2/rest-api/index.html#_rolerepresentation

        :param payload: RoleRepresentation
        :type payload: dict
        :param role_id: id of role
        :type role_id: str
        :returns: Keycloak server response
        :rtype: bytes
        """
        params_path = {"realm-name": self.connection.realm_name, "role-id": role_id}
        data_raw = await self.connection.a_raw_put(
            urls_patterns.URL_ADMIN_REALM_ROLES_ROLE_BY_ID.format(**params_path),
            data=json.dumps(payload),
        )
        return raise_error_from_response(
            data_raw,
            KeycloakPutError,
            expected_codes=[HTTP_NO_CONTENT],
        )

    async def a_delete_role_by_id(self, role_id: str) -> bytes:
        """
        Delete a role by its id asynchronously.

        RoleRepresentation
        https://www.keycloak.org/docs-api/24.0.2/rest-api/index.html#_rolerepresentation

        :param role_id: id of role
        :type role_id: str
        :returns: Keycloak server response
        :rtype: bytes
        """
        params_path = {"realm-name": self.connection.realm_name, "role-id": role_id}
        data_raw = await self.connection.a_raw_delete(
            urls_patterns.URL_ADMIN_REALM_ROLES_ROLE_BY_ID.format(**params_path),
        )
        return raise_error_from_response(
            data_raw,
            KeycloakDeleteError,
            expected_codes=[HTTP_NO_CONTENT],
        )

    async def a_create_realm_role(self, payload: dict, skip_exists: bool = False) -> str:
        """
        Create a new role for the realm or client asynchronously.

        :param payload: The role (use RoleRepresentation)
        :type payload: dict
        :param skip_exists: If true then do not raise an error if realm role already exists
        :type skip_exists: bool
        :return: Realm role name
        :rtype: str
        """
        if skip_exists:
            try:
                role = await self.a_get_realm_role(role_name=payload["name"])
                return role["name"]
            except KeycloakGetError:
                pass

        params_path = {"realm-name": self.connection.realm_name}
        data_raw = await self.connection.a_raw_post(
            urls_patterns.URL_ADMIN_REALM_ROLES.format(**params_path),
            data=json.dumps(payload),
        )
        raise_error_from_response(
            data_raw,
            KeycloakPostError,
            expected_codes=[HTTP_CREATED],
            skip_exists=skip_exists,
        )
        _last_slash_idx = data_raw.headers["Location"].rindex("/")
        return data_raw.headers["Location"][_last_slash_idx + 1 :]

    async def a_get_realm_role(self, role_name: str) -> dict:
        """
        Get realm role by role name asynchronously.

        RoleRepresentation
        https://www.keycloak.org/docs-api/24.0.2/rest-api/index.html#_rolerepresentation

        :param role_name: role's name, not id!
        :type role_name: str
        :return: role
        :rtype: dict
        """
        params_path = {"realm-name": self.connection.realm_name, "role-name": role_name}
        data_raw = await self.connection.a_raw_get(
            urls_patterns.URL_ADMIN_REALM_ROLES_ROLE_BY_NAME.format(**params_path),
        )
        return raise_error_from_response(data_raw, KeycloakGetError)

    async def a_get_realm_role_by_id(self, role_id: str) -> dict:
        """
        Get realm role by role id.

        RoleRepresentation
        https://www.keycloak.org/docs-api/24.0.2/rest-api/index.html#_rolerepresentation

        :param role_id: role's id, not name!
        :type role_id: str
        :return: role
        :rtype: dict
        """
        params_path = {"realm-name": self.connection.realm_name, "role-id": role_id}
        data_raw = await self.connection.a_raw_get(
            urls_patterns.URL_ADMIN_REALM_ROLES_ROLE_BY_ID.format(**params_path),
        )
        return raise_error_from_response(data_raw, KeycloakGetError)

    async def a_update_realm_role(self, role_name: str, payload: dict) -> bytes:
        """
        Update a role for the realm by name asynchronously.

        :param role_name: The name of the role to be updated
        :type role_name: str
        :param payload: The role (use RoleRepresentation)
        :type payload: dict
        :return: Keycloak server response
        :rtype: bytes
        """
        params_path = {"realm-name": self.connection.realm_name, "role-name": role_name}
        data_raw = await self.connection.a_raw_put(
            urls_patterns.URL_ADMIN_REALM_ROLES_ROLE_BY_NAME.format(**params_path),
            data=json.dumps(payload),
        )
        return raise_error_from_response(
            data_raw,
            KeycloakPutError,
            expected_codes=[HTTP_NO_CONTENT],
        )

    async def a_delete_realm_role(self, role_name: str) -> bytes:
        """
        Delete a role for the realm by name asynchronously.

        :param role_name: The role name
        :type role_name: str
        :return: Keycloak server response
        :rtype: bytes
        """
        params_path = {"realm-name": self.connection.realm_name, "role-name": role_name}
        data_raw = await self.connection.a_raw_delete(
            urls_patterns.URL_ADMIN_REALM_ROLES_ROLE_BY_NAME.format(**params_path),
        )
        return raise_error_from_response(
            data_raw,
            KeycloakDeleteError,
            expected_codes=[HTTP_NO_CONTENT],
        )

    async def a_add_composite_realm_roles_to_role(
        self,
        role_name: str,
        roles: str | list,
    ) -> bytes:
        """
        Add composite roles to the role asynchronously.

        :param role_name: The name of the role
        :type role_name: str
        :param roles: roles list or role (use RoleRepresentation) to be updated
        :type roles: list
        :return: Keycloak server response
        :rtype: bytes
        """
        payload = roles if isinstance(roles, list) else [roles]
        params_path = {"realm-name": self.connection.realm_name, "role-name": role_name}
        data_raw = await self.connection.a_raw_post(
            urls_patterns.URL_ADMIN_REALM_ROLES_COMPOSITE_REALM_ROLE.format(**params_path),
            data=json.dumps(payload),
        )
        return raise_error_from_response(
            data_raw,
            KeycloakPostError,
            expected_codes=[HTTP_NO_CONTENT],
        )

    async def a_remove_composite_realm_roles_to_role(
        self,
        role_name: str,
        roles: str | list,
    ) -> bytes:
        """
        Remove composite roles from the role asynchronously.

        :param role_name: The name of the role
        :type role_name: str
        :param roles: roles list or role (use RoleRepresentation) to be removed
        :type roles: list
        :return: Keycloak server response
        :rtype: bytes
        """
        payload = roles if isinstance(roles, list) else [roles]
        params_path = {"realm-name": self.connection.realm_name, "role-name": role_name}
        data_raw = await self.connection.a_raw_delete(
            urls_patterns.URL_ADMIN_REALM_ROLES_COMPOSITE_REALM_ROLE.format(**params_path),
            data=json.dumps(payload),
        )
        return raise_error_from_response(
            data_raw,
            KeycloakDeleteError,
            expected_codes=[HTTP_NO_CONTENT],
        )

    async def a_get_composite_realm_roles_of_role(self, role_name: str) -> list:
        """
        Get composite roles of the role asynchronously.

        :param role_name: The name of the role
        :type role_name: str
        :return: Keycloak server response (array RoleRepresentation)
        :rtype: list
        """
        params_path = {"realm-name": self.connection.realm_name, "role-name": role_name}
        data_raw = await self.connection.a_raw_get(
            urls_patterns.URL_ADMIN_REALM_ROLES_COMPOSITE_REALM_ROLE.format(**params_path),
        )
        return raise_error_from_response(data_raw, KeycloakGetError)

    async def a_assign_realm_roles_to_client_scope(
        self,
        client_id: str,
        roles: str | list,
    ) -> dict | bytes:
        """
        Assign realm roles to a client's scope asynchronously.

        :param client_id: id of client (not client-id)
        :type client_id: str
        :param roles: roles list or role (use RoleRepresentation)
        :type roles: list
        :return: Keycloak server response
        :rtype: dict
        """
        payload = roles if isinstance(roles, list) else [roles]
        params_path = {"realm-name": self.connection.realm_name, "id": client_id}
        data_raw = await self.connection.a_raw_post(
            urls_patterns.URL_ADMIN_CLIENT_SCOPE_MAPPINGS_REALM_ROLES.format(**params_path),
            data=json.dumps(payload),
        )
        return raise_error_from_response(
            data_raw,
            KeycloakPostError,
            expected_codes=[HTTP_NO_CONTENT],
        )

    async def a_delete_realm_roles_of_client_scope(
        self,
        client_id: str,
        roles: str | list,
    ) -> bytes:
        """
        Delete realm roles of a client's scope asynchronously.

        :param client_id: id of client (not client-id)
        :type client_id: str
        :param roles: roles list or role (use RoleRepresentation)
        :type roles: list
        :return: Keycloak server response
        :rtype: dict
        """
        payload = roles if isinstance(roles, list) else [roles]
        params_path = {"realm-name": self.connection.realm_name, "id": client_id}
        data_raw = await self.connection.a_raw_delete(
            urls_patterns.URL_ADMIN_CLIENT_SCOPE_MAPPINGS_REALM_ROLES.format(**params_path),
            data=json.dumps(payload),
        )
        return raise_error_from_response(
            data_raw,
            KeycloakDeleteError,
            expected_codes=[HTTP_NO_CONTENT],
        )

    async def a_get_realm_roles_of_client_scope(self, client_id: str) -> list:
        """
        Get all realm roles for a client's scope.

        :param client_id: id of client (not client-id)
        :type client_id: str
        :return: Keycloak server response (array RoleRepresentation)
        :rtype: dict
        """
        params_path = {"realm-name": self.connection.realm_name, "id": client_id}
        data_raw = await self.connection.a_raw_get(
            urls_patterns.URL_ADMIN_CLIENT_SCOPE_MAPPINGS_REALM_ROLES.format(**params_path),
        )
        return raise_error_from_response(data_raw, KeycloakGetError)

    async def a_assign_client_roles_to_client_scope(
        self,
        client_id: str,
        client_roles_owner_id: str,
        roles: str | list,
    ) -> dict | bytes:
        """
        Assign client roles to a client's dedicated scope asynchronously.

        To assign roles to a client scope, use a_add_client_specific_roles_to_client_scope.

        :param client_id: id of client (not client-id) who is assigned the roles
        :type client_id: str
        :param client_roles_owner_id: id of client (not client-id) who has the roles
        :type client_roles_owner_id: str
        :param roles: roles list or role (use RoleRepresentation)
        :type roles: list
        :return: Keycloak server response
        :rtype: dict
        """
        payload = roles if isinstance(roles, list) else [roles]
        params_path = {
            "realm-name": self.connection.realm_name,
            "id": client_id,
            "client": client_roles_owner_id,
        }
        data_raw = await self.connection.a_raw_post(
            urls_patterns.URL_ADMIN_CLIENT_SCOPE_MAPPINGS_CLIENT_ROLES.format(**params_path),
            data=json.dumps(payload),
        )
        return raise_error_from_response(
            data_raw,
            KeycloakPostError,
            expected_codes=[HTTP_NO_CONTENT],
        )

    async def a_delete_client_roles_of_client_scope(
        self,
        client_id: str,
        client_roles_owner_id: str,
        roles: str | list,
    ) -> bytes:
        """
        Delete client roles of a client's dedicated scope asynchronously.

        To remove roles from a client scope, use a_remove_client_specific_roles_of_client_scope.

        :param client_id: id of client (not client-id) who is assigned the roles
        :type client_id: str
        :param client_roles_owner_id: id of client (not client-id) who has the roles
        :type client_roles_owner_id: str
        :param roles: roles list or role (use RoleRepresentation)
        :type roles: list
        :return: Keycloak server response
        :rtype: dict
        """
        payload = roles if isinstance(roles, list) else [roles]
        params_path = {
            "realm-name": self.connection.realm_name,
            "id": client_id,
            "client": client_roles_owner_id,
        }
        data_raw = await self.connection.a_raw_delete(
            urls_patterns.URL_ADMIN_CLIENT_SCOPE_MAPPINGS_CLIENT_ROLES.format(**params_path),
            data=json.dumps(payload),
        )
        return raise_error_from_response(
            data_raw,
            KeycloakDeleteError,
            expected_codes=[HTTP_NO_CONTENT],
        )

    async def a_get_client_roles_of_client_scope(
        self,
        client_id: str,
        client_roles_owner_id: str,
    ) -> list:
        """
        Get all client roles for a client's scope asynchronously.

        To get roles from a client scope, use a_get_client_roles_of_client_scope.

        :param client_id: id of client (not client-id)
        :type client_id: str
        :param client_roles_owner_id: id of client (not client-id) who has the roles
        :type client_roles_owner_id: str
        :return: Keycloak server response (array RoleRepresentation)
        :rtype: dict
        """
        params_path = {
            "realm-name": self.connection.realm_name,
            "id": client_id,
            "client": client_roles_owner_id,
        }
        data_raw = await self.connection.a_raw_get(
            urls_patterns.URL_ADMIN_CLIENT_SCOPE_MAPPINGS_CLIENT_ROLES.format(**params_path),
        )
        return raise_error_from_response(data_raw, KeycloakGetError)

    async def a_assign_realm_roles(self, user_id: str, roles: str | list) -> bytes:
        """
        Assign realm roles to a user asynchronously.

        :param user_id: id of user
        :type user_id: str
        :param roles: roles list or role (use RoleRepresentation)
        :type roles: list
        :return: Keycloak server response
        :rtype: bytes
        """
        payload = roles if isinstance(roles, list) else [roles]
        params_path = {"realm-name": self.connection.realm_name, "id": user_id}
        data_raw = await self.connection.a_raw_post(
            urls_patterns.URL_ADMIN_USER_REALM_ROLES.format(**params_path),
            data=json.dumps(payload),
        )
        return raise_error_from_response(
            data_raw,
            KeycloakPostError,
            expected_codes=[HTTP_NO_CONTENT],
        )

    async def a_delete_realm_roles_of_user(self, user_id: str, roles: str | list) -> bytes:
        """
        Delete realm roles of a user asynchronously.

        :param user_id: id of user
        :type user_id: str
        :param roles: roles list or role (use RoleRepresentation)
        :type roles: list
        :return: Keycloak server response
        :rtype: bytes
        """
        payload = roles if isinstance(roles, list) else [roles]
        params_path = {"realm-name": self.connection.realm_name, "id": user_id}
        data_raw = await self.connection.a_raw_delete(
            urls_patterns.URL_ADMIN_USER_REALM_ROLES.format(**params_path),
            data=json.dumps(payload),
        )
        return raise_error_from_response(
            data_raw,
            KeycloakDeleteError,
            expected_codes=[HTTP_NO_CONTENT],
        )

    async def a_get_realm_roles_of_user(self, user_id: str) -> list:
        """
        Get all realm roles for a user asynchronously.

        :param user_id: id of user
        :type user_id: str
        :return: Keycloak server response (array RoleRepresentation)
        :rtype: list
        """
        params_path = {"realm-name": self.connection.realm_name, "id": user_id}
        data_raw = await self.connection.a_raw_get(
            urls_patterns.URL_ADMIN_USER_REALM_ROLES.format(**params_path),
        )
        return raise_error_from_response(data_raw, KeycloakGetError)

    async def a_get_available_realm_roles_of_user(self, user_id: str) -> list:
        """
        Get all available (i.e. unassigned) realm roles for a user asynchronously.

        :param user_id: id of user
        :type user_id: str
        :return: Keycloak server response (array RoleRepresentation)
        :rtype: list
        """
        params_path = {"realm-name": self.connection.realm_name, "id": user_id}
        data_raw = await self.connection.a_raw_get(
            urls_patterns.URL_ADMIN_USER_REALM_ROLES_AVAILABLE.format(**params_path),
        )
        return raise_error_from_response(data_raw, KeycloakGetError)

    async def a_get_composite_realm_roles_of_user(
        self,
        user_id: str,
        brief_representation: bool = True,
    ) -> list:
        """
        Get all composite (i.e. implicit) realm roles for a user asynchronously.

        :param user_id: id of user
        :type user_id: str
        :param brief_representation: whether to omit role attributes in the response
        :type brief_representation: bool
        :return: Keycloak server response (array RoleRepresentation)
        :rtype: list
        """
        params_path = {"realm-name": self.connection.realm_name, "id": user_id}
        params = {"briefRepresentation": brief_representation}
        data_raw = await self.connection.a_raw_get(
            urls_patterns.URL_ADMIN_USER_REALM_ROLES_COMPOSITE.format(**params_path),
            **params,
        )
        return raise_error_from_response(data_raw, KeycloakGetError)

    async def a_assign_group_realm_roles(self, group_id: str, roles: str | list) -> bytes:
        """
        Assign realm roles to a group asynchronously.

        :param group_id: id of group
        :type group_id: str
        :param roles: roles list or role (use GroupRoleRepresentation)
        :type roles: list
        :return: Keycloak server response
        :rtype: bytes
        """
        payload = roles if isinstance(roles, list) else [roles]
        params_path = {"realm-name": self.connection.realm_name, "id": group_id}
        data_raw = await self.connection.a_raw_post(
            urls_patterns.URL_ADMIN_GROUPS_REALM_ROLES.format(**params_path),
            data=json.dumps(payload),
        )
        return raise_error_from_response(
            data_raw,
            KeycloakPostError,
            expected_codes=[HTTP_NO_CONTENT],
        )

    async def a_delete_group_realm_roles(self, group_id: str, roles: str | list) -> bytes:
        """
        Delete realm roles of a group asynchronously.

        :param group_id: id of group
        :type group_id: str
        :param roles: roles list or role (use GroupRoleRepresentation)
        :type roles: list
        :return: Keycloak server response
        :rtype: bytes
        """
        payload = roles if isinstance(roles, list) else [roles]
        params_path = {"realm-name": self.connection.realm_name, "id": group_id}
        data_raw = await self.connection.a_raw_delete(
            urls_patterns.URL_ADMIN_GROUPS_REALM_ROLES.format(**params_path),
            data=json.dumps(payload),
        )
        return raise_error_from_response(
            data_raw,
            KeycloakDeleteError,
            expected_codes=[HTTP_NO_CONTENT],
        )

    async def a_get_group_realm_roles(
        self,
        group_id: str,
        brief_representation: bool = True,
    ) -> list:
        """
        Get all realm roles for a group asynchronously.

        :param group_id: id of the group
        :type group_id: str
        :param brief_representation: whether to omit role attributes in the response
        :type brief_representation: bool
        :return: Keycloak server response (array RoleRepresentation)
        :rtype: list
        """
        params_path = {"realm-name": self.connection.realm_name, "id": group_id}
        params = {"briefRepresentation": brief_representation}
        data_raw = await self.connection.a_raw_get(
            urls_patterns.URL_ADMIN_GROUPS_REALM_ROLES.format(**params_path),
            **params,
        )
        return raise_error_from_response(data_raw, KeycloakGetError)

    async def a_assign_group_client_roles(
        self,
        group_id: str,
        client_id: str,
        roles: str | list,
    ) -> bytes:
        """
        Assign client roles to a group asynchronously.

        :param group_id: id of group
        :type group_id: str
        :param client_id: id of client (not client-id)
        :type client_id: str
        :param roles: roles list or role (use GroupRoleRepresentation)
        :type roles: list
        :return: Keycloak server response
        :rtype: bytes
        """
        payload = roles if isinstance(roles, list) else [roles]
        params_path = {
            "realm-name": self.connection.realm_name,
            "id": group_id,
            "client-id": client_id,
        }
        data_raw = await self.connection.a_raw_post(
            urls_patterns.URL_ADMIN_GROUPS_CLIENT_ROLES.format(**params_path),
            data=json.dumps(payload),
        )
        return raise_error_from_response(
            data_raw,
            KeycloakPostError,
            expected_codes=[HTTP_NO_CONTENT],
        )

    async def a_get_group_client_roles(self, group_id: str, client_id: str) -> list:
        """
        Get client roles of a group asynchronously.

        :param group_id: id of group
        :type group_id: str
        :param client_id: id of client (not client-id)
        :type client_id: str
        :return: Keycloak server response
        :rtype: list
        """
        params_path = {
            "realm-name": self.connection.realm_name,
            "id": group_id,
            "client-id": client_id,
        }
        data_raw = await self.connection.a_raw_get(
            urls_patterns.URL_ADMIN_GROUPS_CLIENT_ROLES.format(**params_path),
        )
        return raise_error_from_response(data_raw, KeycloakGetError)

    async def a_delete_group_client_roles(
        self,
        group_id: str,
        client_id: str,
        roles: str | list,
    ) -> bytes:
        """
        Delete client roles of a group asynchronously.

        :param group_id: id of group
        :type group_id: str
        :param client_id: id of client (not client-id)
        :type client_id: str
        :param roles: roles list or role (use GroupRoleRepresentation)
        :type roles: list
        :return: Keycloak server response (array RoleRepresentation)
        :rtype: bytes
        """
        payload = roles if isinstance(roles, list) else [roles]
        params_path = {
            "realm-name": self.connection.realm_name,
            "id": group_id,
            "client-id": client_id,
        }
        data_raw = await self.connection.a_raw_delete(
            urls_patterns.URL_ADMIN_GROUPS_CLIENT_ROLES.format(**params_path),
            data=json.dumps(payload),
        )
        return raise_error_from_response(
            data_raw,
            KeycloakDeleteError,
            expected_codes=[HTTP_NO_CONTENT],
        )

    async def a_get_all_roles_of_user(self, user_id: str) -> list:
        """
        Get all level roles for a user asynchronously.

        :param user_id: id of user
        :type user_id: str
        :return: Keycloak server response (array RoleRepresentation)
        :rtype: list
        """
        params_path = {"realm-name": self.connection.realm_name, "id": user_id}
        data_raw = await self.connection.a_raw_get(
            urls_patterns.URL_ADMIN_USER_ALL_ROLES.format(**params_path),
        )
        return raise_error_from_response(data_raw, KeycloakGetError)

    async def a_get_client_roles_of_user(self, user_id: str, client_id: str) -> list:
        """
        Get all client roles for a user asynchronously.

        :param user_id: id of user
        :type user_id: str
        :param client_id: id of client (not client-id)
        :type client_id: str
        :return: Keycloak server response (array RoleRepresentation)
        :rtype: list
        """
        return await self.a__get_client_roles_of_user(
            urls_patterns.URL_ADMIN_USER_CLIENT_ROLES,
            user_id,
            client_id,
        )

    async def a_get_available_client_roles_of_user(self, user_id: str, client_id: str) -> list:
        """
        Get available client role-mappings for a user asynchronously.

        :param user_id: id of user
        :type user_id: str
        :param client_id: id of client (not client-id)
        :type client_id: str
        :return: Keycloak server response (array RoleRepresentation)
        :rtype: list
        """
        return await self.a__get_client_roles_of_user(
            urls_patterns.URL_ADMIN_USER_CLIENT_ROLES_AVAILABLE,
            user_id,
            client_id,
        )

    async def a_get_composite_client_roles_of_user(
        self,
        user_id: str,
        client_id: str,
        brief_representation: bool = False,
    ) -> list:
        """
        Get composite client role-mappings for a user asynchronously.

        :param user_id: id of user
        :type user_id: str
        :param client_id: id of client (not client-id)
        :type client_id: str
        :param brief_representation: whether to omit attributes in the response
        :type brief_representation: bool
        :return: Keycloak server response (array RoleRepresentation)
        :rtype: list
        """
        params = {"briefRepresentation": brief_representation}
        return await self.a__get_client_roles_of_user(
            urls_patterns.URL_ADMIN_USER_CLIENT_ROLES_COMPOSITE,
            user_id,
            client_id,
            **params,
        )

    async def a__get_client_roles_of_user(
        self,
        client_level_role_mapping_url: str,
        user_id: str,
        client_id: str,
        **params: dict,
    ) -> list:
        """
        Get client roles of a single user helper asynchronously.

        :param client_level_role_mapping_url: Url for the client role mapping
        :type client_level_role_mapping_url: str
        :param user_id: User id
        :type user_id: str
        :param client_id: Client id
        :type client_id: str
        :param params: Additional parameters
        :type params: dict
        :returns: Client roles of a user
        :rtype: list
        """
        params_path = {
            "realm-name": self.connection.realm_name,
            "id": user_id,
            "client-id": client_id,
        }
        data_raw = await self.connection.a_raw_get(
            client_level_role_mapping_url.format(**params_path),
            **params,
        )
        return raise_error_from_response(data_raw, KeycloakGetError)

    async def a_delete_client_roles_of_user(
        self,
        user_id: str,
        client_id: str,
        roles: str | list,
    ) -> bytes:
        """
        Delete client roles from a user asynchronously.

        :param user_id: id of user
        :type user_id: str
        :param client_id: id of client containing role (not client-id)
        :type client_id: str
        :param roles: roles list or role to delete (use RoleRepresentation)
        :type roles: list
        :return: Keycloak server response
        :rtype: bytes
        """
        payload = roles if isinstance(roles, list) else [roles]
        params_path = {
            "realm-name": self.connection.realm_name,
            "id": user_id,
            "client-id": client_id,
        }
        data_raw = await self.connection.a_raw_delete(
            urls_patterns.URL_ADMIN_USER_CLIENT_ROLES.format(**params_path),
            data=json.dumps(payload),
        )
        return raise_error_from_response(
            data_raw,
            KeycloakDeleteError,
            expected_codes=[HTTP_NO_CONTENT],
        )

    async def a_get_authentication_flows(self) -> list:
        """
        Get authentication flows asynchronously.

        Returns all flow details

        AuthenticationFlowRepresentation
        https://www.keycloak.org/docs-api/24.0.2/rest-api/index.html#_authenticationflowrepresentation

        :return: Keycloak server response (AuthenticationFlowRepresentation)
        :rtype: list
        """
        params_path = {"realm-name": self.connection.realm_name}
        data_raw = await self.connection.a_raw_get(
            urls_patterns.URL_ADMIN_FLOWS.format(**params_path),
        )
        return raise_error_from_response(data_raw, KeycloakGetError)

    async def a_get_authentication_flow_for_id(self, flow_id: str) -> dict:
        """
        Get one authentication flow by it's id asynchronously.

        Returns all flow details

        AuthenticationFlowRepresentation
        https://www.keycloak.org/docs-api/24.0.2/rest-api/index.html#_authenticationflowrepresentation

        :param flow_id: the id of a flow NOT it's alias
        :type flow_id: str
        :return: Keycloak server response (AuthenticationFlowRepresentation)
        :rtype: dict
        """
        params_path = {"realm-name": self.connection.realm_name, "flow-id": flow_id}
        data_raw = await self.connection.a_raw_get(
            urls_patterns.URL_ADMIN_FLOWS_ALIAS.format(**params_path),
        )
        return raise_error_from_response(data_raw, KeycloakGetError)

    async def a_create_authentication_flow(
        self,
        payload: dict,
        skip_exists: bool = False,
    ) -> bytes:
        """
        Create a new authentication flow asynchronously.

        AuthenticationFlowRepresentation
        https://www.keycloak.org/docs-api/24.0.2/rest-api/index.html#_authenticationflowrepresentation

        :param payload: AuthenticationFlowRepresentation
        :type payload: dict
        :param skip_exists: Do not raise an error if authentication flow already exists
        :type skip_exists: bool
        :return: Keycloak server response (RoleRepresentation)
        :rtype: bytes
        """
        params_path = {"realm-name": self.connection.realm_name}
        data_raw = await self.connection.a_raw_post(
            urls_patterns.URL_ADMIN_FLOWS.format(**params_path),
            data=json.dumps(payload),
        )
        return raise_error_from_response(
            data_raw,
            KeycloakPostError,
            expected_codes=[HTTP_CREATED],
            skip_exists=skip_exists,
        )

    async def a_copy_authentication_flow(self, payload: dict, flow_alias: str) -> bytes:
        """
        Copy existing authentication flow under a new name asynchronously.

        The new name is given as 'newName' attribute of the passed payload.

        :param payload: JSON containing 'newName' attribute
        :type payload: dict
        :param flow_alias: the flow alias
        :type flow_alias: str
        :return: Keycloak server response (RoleRepresentation)
        :rtype: bytes
        """
        params_path = {"realm-name": self.connection.realm_name, "flow-alias": flow_alias}
        data_raw = await self.connection.a_raw_post(
            urls_patterns.URL_ADMIN_FLOWS_COPY.format(**params_path),
            data=json.dumps(payload),
        )
        return raise_error_from_response(
            data_raw,
            KeycloakPostError,
            expected_codes=[HTTP_CREATED],
        )

    async def a_delete_authentication_flow(self, flow_id: str) -> bytes:
        """
        Delete authentication flow asynchronously.

        AuthenticationInfoRepresentation
        https://www.keycloak.org/docs-api/24.0.2/rest-api/index.html#_authenticationinforepresentation

        :param flow_id: authentication flow id
        :type flow_id: str
        :return: Keycloak server response
        :rtype: bytes
        """
        params_path = {"realm-name": self.connection.realm_name, "id": flow_id}
        data_raw = await self.connection.a_raw_delete(
            urls_patterns.URL_ADMIN_FLOW.format(**params_path),
        )
        return raise_error_from_response(
            data_raw,
            KeycloakDeleteError,
            expected_codes=[HTTP_NO_CONTENT],
        )

    async def a_get_authentication_flow_executions(self, flow_alias: str) -> list:
        """
        Get authentication flow executions asynchronously.

        Returns all execution steps

        :param flow_alias: the flow alias
        :type flow_alias: str
        :return: Response(json)
        :rtype: list
        """
        params_path = {"realm-name": self.connection.realm_name, "flow-alias": flow_alias}
        data_raw = await self.connection.a_raw_get(
            urls_patterns.URL_ADMIN_FLOWS_EXECUTIONS.format(**params_path),
        )
        return raise_error_from_response(data_raw, KeycloakGetError)

    async def a_update_authentication_flow_executions(
        self,
        payload: dict,
        flow_alias: str,
    ) -> bytes:
        """
        Update an authentication flow execution asynchronously.

        AuthenticationExecutionInfoRepresentation
        https://www.keycloak.org/docs-api/24.0.2/rest-api/index.html#_authenticationexecutioninforepresentation

        :param payload: AuthenticationExecutionInfoRepresentation
        :type payload: dict
        :param flow_alias: The flow alias
        :type flow_alias: str
        :return: Keycloak server response
        :rtype: bytes
        """
        params_path = {"realm-name": self.connection.realm_name, "flow-alias": flow_alias}
        data_raw = await self.connection.a_raw_put(
            urls_patterns.URL_ADMIN_FLOWS_EXECUTIONS.format(**params_path),
            data=json.dumps(payload),
        )
        return raise_error_from_response(
            data_raw,
            KeycloakPutError,
            expected_codes=[HTTP_ACCEPTED, HTTP_NO_CONTENT],
        )

    async def a_get_authentication_flow_execution(self, execution_id: str) -> dict:
        """
        Get authentication flow execution asynchronously.

        AuthenticationExecutionInfoRepresentation
        https://www.keycloak.org/docs-api/24.0.2/rest-api/index.html#_authenticationexecutioninforepresentation

        :param execution_id: the execution ID
        :type execution_id: str
        :return: Response(json)
        :rtype: dict
        """
        params_path = {"realm-name": self.connection.realm_name, "id": execution_id}
        data_raw = await self.connection.a_raw_get(
            urls_patterns.URL_ADMIN_FLOWS_EXECUTION.format(**params_path),
        )
        return raise_error_from_response(data_raw, KeycloakGetError)

    async def a_create_authentication_flow_execution(
        self,
        payload: dict,
        flow_alias: str,
    ) -> bytes:
        """
        Create an authentication flow execution asynchronously.

        AuthenticationExecutionInfoRepresentation
        https://www.keycloak.org/docs-api/24.0.2/rest-api/index.html#_authenticationexecutioninforepresentation

        :param payload: AuthenticationExecutionInfoRepresentation
        :type payload: dict
        :param flow_alias: The flow alias
        :type flow_alias: str
        :return: Keycloak server response
        :rtype: bytes
        """
        params_path = {"realm-name": self.connection.realm_name, "flow-alias": flow_alias}
        data_raw = await self.connection.a_raw_post(
            urls_patterns.URL_ADMIN_FLOWS_EXECUTIONS_EXECUTION.format(**params_path),
            data=json.dumps(payload),
        )
        return raise_error_from_response(
            data_raw,
            KeycloakPostError,
            expected_codes=[HTTP_CREATED],
        )

    async def a_delete_authentication_flow_execution(self, execution_id: str) -> bytes:
        """
        Delete authentication flow execution asynchronously.

        AuthenticationExecutionInfoRepresentation
        https://www.keycloak.org/docs-api/24.0.2/rest-api/index.html#_authenticationexecutioninforepresentation

        :param execution_id: keycloak client id (not oauth client-id)
        :type execution_id: str
        :return: Keycloak server response (json)
        :rtype: bytes
        """
        params_path = {"realm-name": self.connection.realm_name, "id": execution_id}
        data_raw = await self.connection.a_raw_delete(
            urls_patterns.URL_ADMIN_FLOWS_EXECUTION.format(**params_path),
        )
        return raise_error_from_response(
            data_raw,
            KeycloakDeleteError,
            expected_codes=[HTTP_NO_CONTENT],
        )

    async def a_create_authentication_flow_subflow(
        self,
        payload: dict,
        flow_alias: str,
        skip_exists: bool = False,
    ) -> bytes:
        """
        Create a new sub authentication flow for a given authentication flow asynchronously.

        AuthenticationFlowRepresentation
        https://www.keycloak.org/docs-api/24.0.2/rest-api/index.html#_authenticationflowrepresentation

        :param payload: AuthenticationFlowRepresentation
        :type payload: dict
        :param flow_alias: The flow alias
        :type flow_alias: str
        :param skip_exists: Do not raise an error if authentication flow already exists
        :type skip_exists: bool
        :return: Keycloak server response (RoleRepresentation)
        :rtype: bytes
        """
        params_path = {"realm-name": self.connection.realm_name, "flow-alias": flow_alias}
        data_raw = await self.connection.a_raw_post(
            urls_patterns.URL_ADMIN_FLOWS_EXECUTIONS_FLOW.format(**params_path),
            data=json.dumps(payload),
        )
        return raise_error_from_response(
            data_raw,
            KeycloakPostError,
            expected_codes=[HTTP_CREATED],
            skip_exists=skip_exists,
        )

    async def a_get_authenticator_providers(self) -> list:
        """
        Get authenticator providers list asynchronously.

        :return: Authenticator providers
        :rtype: list
        """
        params_path = {"realm-name": self.connection.realm_name}
        data_raw = await self.connection.a_raw_get(
            urls_patterns.URL_ADMIN_AUTHENTICATOR_PROVIDERS.format(**params_path),
        )
        return raise_error_from_response(data_raw, KeycloakGetError)

    async def a_get_authenticator_provider_config_description(self, provider_id: str) -> dict:
        """
        Get authenticator's provider configuration description asynchronously.

        AuthenticatorConfigInfoRepresentation
        https://www.keycloak.org/docs-api/24.0.2/rest-api/index.html#_authenticatorconfiginforepresentation

        :param provider_id: Provider Id
        :type provider_id: str
        :return: AuthenticatorConfigInfoRepresentation
        :rtype: dict
        """
        params_path = {"realm-name": self.connection.realm_name, "provider-id": provider_id}
        data_raw = await self.connection.a_raw_get(
            urls_patterns.URL_ADMIN_AUTHENTICATOR_CONFIG_DESCRIPTION.format(**params_path),
        )
        return raise_error_from_response(data_raw, KeycloakGetError)

    async def a_get_authenticator_config(self, config_id: str) -> dict:
        """
        Get authenticator configuration asynchronously.

        Returns all configuration details.

        :param config_id: Authenticator config id
        :type config_id: str
        :return: Response(json)
        :rtype: dict
        """
        params_path = {"realm-name": self.connection.realm_name, "id": config_id}
        data_raw = await self.connection.a_raw_get(
            urls_patterns.URL_ADMIN_AUTHENTICATOR_CONFIG.format(**params_path),
        )
        return raise_error_from_response(data_raw, KeycloakGetError)

    async def a_update_authenticator_config(self, payload: dict, config_id: str) -> bytes:
        """
        Update an authenticator configuration asynchronously.

        AuthenticatorConfigRepresentation
        https://www.keycloak.org/docs-api/24.0.2/rest-api/index.html#_authenticatorconfigrepresentation

        :param payload: AuthenticatorConfigRepresentation
        :type payload: dict
        :param config_id: Authenticator config id
        :type config_id: str
        :return: Response(json)
        :rtype: bytes
        """
        params_path = {"realm-name": self.connection.realm_name, "id": config_id}
        data_raw = await self.connection.a_raw_put(
            urls_patterns.URL_ADMIN_AUTHENTICATOR_CONFIG.format(**params_path),
            data=json.dumps(payload),
        )
        return raise_error_from_response(
            data_raw,
            KeycloakPutError,
            expected_codes=[HTTP_NO_CONTENT],
        )

    async def a_delete_authenticator_config(self, config_id: str) -> bytes:
        """
        Delete a authenticator configuration asynchronously.

        https://www.keycloak.org/docs-api/24.0.2/rest-api/index.html#_authentication_management_resource

        :param config_id: Authenticator config id
        :type config_id: str
        :return: Keycloak server Response
        :rtype: bytes
        """
        params_path = {"realm-name": self.connection.realm_name, "id": config_id}
        data_raw = await self.connection.a_raw_delete(
            urls_patterns.URL_ADMIN_AUTHENTICATOR_CONFIG.format(**params_path),
        )
        return raise_error_from_response(
            data_raw,
            KeycloakDeleteError,
            expected_codes=[HTTP_NO_CONTENT],
        )

    async def a_sync_users(self, storage_id: str, action: str) -> bytes:
        """
        Trigger user sync from provider asynchronously.

        :param storage_id: The id of the user storage provider
        :type storage_id: str
        :param action: Action can be "triggerFullSync" or "triggerChangedUsersSync"
        :type action: str
        :return: Keycloak server response
        :rtype: bytes
        """
        data = {"action": action}
        params_query = {"action": action}

        params_path = {"realm-name": self.connection.realm_name, "id": storage_id}
        data_raw = await self.connection.a_raw_post(
            urls_patterns.URL_ADMIN_USER_STORAGE.format(**params_path),
            data=json.dumps(data),
            **params_query,
        )
        return raise_error_from_response(data_raw, KeycloakPostError)

    async def a_get_client_scopes(self) -> list:
        """
        Get client scopes asynchronously.

        Get representation of the client scopes for the realm where we are connected to
        https://www.keycloak.org/docs-api/24.0.2/rest-api/index.html#_getclientscopes

        :return: Keycloak server response Array of (ClientScopeRepresentation)
        :rtype: list
        """
        params_path = {"realm-name": self.connection.realm_name}
        data_raw = await self.connection.a_raw_get(
            urls_patterns.URL_ADMIN_CLIENT_SCOPES.format(**params_path),
        )
        return raise_error_from_response(data_raw, KeycloakGetError)

    async def a_get_client_scope(self, client_scope_id: str) -> dict:
        """
        Get client scope asynchronously.

        Get representation of the client scopes for the realm where we are connected to
        https://www.keycloak.org/docs-api/24.0.2/rest-api/index.html#_getclientscopes

        :param client_scope_id: The id of the client scope
        :type client_scope_id: str
        :return: Keycloak server response (ClientScopeRepresentation)
        :rtype: dict
        """
        params_path = {"realm-name": self.connection.realm_name, "scope-id": client_scope_id}
        data_raw = await self.connection.a_raw_get(
            urls_patterns.URL_ADMIN_CLIENT_SCOPE.format(**params_path),
        )
        return raise_error_from_response(data_raw, KeycloakGetError)

    async def a_get_client_scope_by_name(self, client_scope_name: str) -> dict | None:
        """
        Get client scope by name asynchronously.

        Get representation of the client scope identified by the client scope name.

        https://www.keycloak.org/docs-api/24.0.2/rest-api/index.html#_getclientscopes
        :param client_scope_name: (str) Name of the client scope
        :type client_scope_name: str
        :returns: ClientScopeRepresentation or None
        :rtype: dict
        """
        client_scopes = await self.a_get_client_scopes()
        for client_scope in client_scopes:
            if client_scope["name"] == client_scope_name:
                return client_scope

        return None

    async def a_create_client_scope(self, payload: dict, skip_exists: bool = False) -> str:
        """
        Create a client scope asynchronously.

        ClientScopeRepresentation:
        https://www.keycloak.org/docs-api/24.0.2/rest-api/index.html#_getclientscopes

        :param payload: ClientScopeRepresentation
        :type payload: dict
        :param skip_exists: If true then do not raise an error if client scope already exists
        :type skip_exists: bool
        :return: Client scope id
        :rtype: str
        """
        if skip_exists:
            exists = await self.a_get_client_scope_by_name(client_scope_name=payload["name"])

            if exists is not None:
                return exists["id"]

        params_path = {"realm-name": self.connection.realm_name}
        data_raw = await self.connection.a_raw_post(
            urls_patterns.URL_ADMIN_CLIENT_SCOPES.format(**params_path),
            data=json.dumps(payload),
        )
        raise_error_from_response(
            data_raw,
            KeycloakPostError,
            expected_codes=[HTTP_CREATED],
            skip_exists=skip_exists,
        )
        _last_slash_idx = data_raw.headers["Location"].rindex("/")
        return data_raw.headers["Location"][_last_slash_idx + 1 :]

    async def a_update_client_scope(self, client_scope_id: str, payload: dict) -> bytes:
        """
        Update a client scope asynchronously.

        ClientScopeRepresentation:
        https://www.keycloak.org/docs-api/24.0.2/rest-api/index.html#_client_scopes_resource

        :param client_scope_id: The id of the client scope
        :type client_scope_id: str
        :param payload: ClientScopeRepresentation
        :type payload: dict
        :return: Keycloak server response (ClientScopeRepresentation)
        :rtype: bytes
        """
        params_path = {"realm-name": self.connection.realm_name, "scope-id": client_scope_id}
        data_raw = await self.connection.a_raw_put(
            urls_patterns.URL_ADMIN_CLIENT_SCOPE.format(**params_path),
            data=json.dumps(payload),
        )
        return raise_error_from_response(
            data_raw,
            KeycloakPutError,
            expected_codes=[HTTP_NO_CONTENT],
        )

    async def a_delete_client_scope(self, client_scope_id: str) -> bytes:
        """
        Delete existing client scope asynchronously.

        ClientScopeRepresentation:
        https://www.keycloak.org/docs-api/24.0.2/rest-api/index.html#_client_scopes_resource

        :param client_scope_id: The id of the client scope
        :type client_scope_id: str
        :return: Keycloak server response
        :rtype: bytes
        """
        params_path = {"realm-name": self.connection.realm_name, "scope-id": client_scope_id}
        data_raw = await self.connection.a_raw_delete(
            urls_patterns.URL_ADMIN_CLIENT_SCOPE.format(**params_path),
        )
        return raise_error_from_response(
            data_raw,
            KeycloakDeleteError,
            expected_codes=[HTTP_NO_CONTENT],
        )

    async def a_get_mappers_from_client_scope(self, client_scope_id: str) -> list:
        """
        Get a list of all mappers connected to the client scope asynchronously.

        https://www.keycloak.org/docs-api/24.0.2/rest-api/index.html#_protocol_mappers_resource
        :param client_scope_id: Client scope id
        :type client_scope_id: str
        :returns: Keycloak server response (ProtocolMapperRepresentation)
        :rtype: list
        """
        params_path = {"realm-name": self.connection.realm_name, "scope-id": client_scope_id}
        data_raw = await self.connection.a_raw_get(
            urls_patterns.URL_ADMIN_CLIENT_SCOPES_ADD_MAPPER.format(**params_path),
        )
        return raise_error_from_response(data_raw, KeycloakGetError, expected_codes=[HTTP_OK])

    async def a_add_mapper_to_client_scope(self, client_scope_id: str, payload: dict) -> bytes:
        """
        Add a mapper to a client scope asynchronously.

        https://www.keycloak.org/docs-api/24.0.2/rest-api/index.html#_create_mapper

        :param client_scope_id: The id of the client scope
        :type client_scope_id: str
        :param payload: ProtocolMapperRepresentation
        :type payload: dict
        :return: Keycloak server Response
        :rtype: bytes
        """
        params_path = {"realm-name": self.connection.realm_name, "scope-id": client_scope_id}
        data_raw = await self.connection.a_raw_post(
            urls_patterns.URL_ADMIN_CLIENT_SCOPES_ADD_MAPPER.format(**params_path),
            data=json.dumps(payload),
        )
        return raise_error_from_response(
            data_raw,
            KeycloakPostError,
            expected_codes=[HTTP_CREATED],
        )

    async def a_delete_mapper_from_client_scope(
        self,
        client_scope_id: str,
        protocol_mapper_id: str,
    ) -> bytes:
        """
        Delete a mapper from a client scope asynchronously.

        https://www.keycloak.org/docs-api/24.0.2/rest-api/index.html#_delete_mapper

        :param client_scope_id: The id of the client scope
        :type client_scope_id: str
        :param protocol_mapper_id: Protocol mapper id
        :type protocol_mapper_id: str
        :return: Keycloak server Response
        :rtype: bytes
        """
        params_path = {
            "realm-name": self.connection.realm_name,
            "scope-id": client_scope_id,
            "protocol-mapper-id": protocol_mapper_id,
        }
        data_raw = await self.connection.a_raw_delete(
            urls_patterns.URL_ADMIN_CLIENT_SCOPES_MAPPERS.format(**params_path),
        )
        return raise_error_from_response(
            data_raw,
            KeycloakDeleteError,
            expected_codes=[HTTP_NO_CONTENT],
        )

    async def a_update_mapper_in_client_scope(
        self,
        client_scope_id: str,
        protocol_mapper_id: str,
        payload: dict,
    ) -> bytes:
        """
        Update an existing protocol mapper in a client scope asynchronously.

        https://www.keycloak.org/docs-api/24.0.2/rest-api/index.html#_protocol_mappers_resource

        :param client_scope_id: The id of the client scope
        :type client_scope_id: str
        :param protocol_mapper_id: The id of the protocol mapper which exists in the client scope
               and should to be updated
        :type protocol_mapper_id: str
        :param payload: ProtocolMapperRepresentation
        :type payload: dict
        :return: Keycloak server Response
        :rtype: bytes
        """
        params_path = {
            "realm-name": self.connection.realm_name,
            "scope-id": client_scope_id,
            "protocol-mapper-id": protocol_mapper_id,
        }
        data_raw = await self.connection.a_raw_put(
            urls_patterns.URL_ADMIN_CLIENT_SCOPES_MAPPERS.format(**params_path),
            data=json.dumps(payload),
        )
        return raise_error_from_response(
            data_raw,
            KeycloakPutError,
            expected_codes=[HTTP_NO_CONTENT],
        )

    async def a_get_default_default_client_scopes(self) -> list:
        """
        Get default default client scopes asynchronously.

        Return list of default default client scopes

        :return: Keycloak server response
        :rtype: list
        """
        params_path = {"realm-name": self.connection.realm_name}
        data_raw = await self.connection.a_raw_get(
            urls_patterns.URL_ADMIN_DEFAULT_DEFAULT_CLIENT_SCOPES.format(**params_path),
        )
        return raise_error_from_response(data_raw, KeycloakGetError)

    async def a_delete_default_default_client_scope(self, scope_id: str) -> bytes:
        """
        Delete default default client scope asynchronously.

        :param scope_id: default default client scope id
        :type scope_id: str
        :return: Keycloak server response
        :rtype: list
        """
        params_path = {"realm-name": self.connection.realm_name, "id": scope_id}
        data_raw = await self.connection.a_raw_delete(
            urls_patterns.URL_ADMIN_DEFAULT_DEFAULT_CLIENT_SCOPE.format(**params_path),
        )
        return raise_error_from_response(
            data_raw,
            KeycloakDeleteError,
            expected_codes=[HTTP_NO_CONTENT],
        )

    async def a_add_default_default_client_scope(self, scope_id: str) -> bytes:
        """
        Add default default client scope asynchronously.

        :param scope_id: default default client scope id
        :type scope_id: str
        :return: Keycloak server response
        :rtype: bytes
        """
        params_path = {"realm-name": self.connection.realm_name, "id": scope_id}
        payload = {"realm": self.connection.realm_name, "clientScopeId": scope_id}
        data_raw = await self.connection.a_raw_put(
            urls_patterns.URL_ADMIN_DEFAULT_DEFAULT_CLIENT_SCOPE.format(**params_path),
            data=json.dumps(payload),
        )
        return raise_error_from_response(
            data_raw,
            KeycloakPutError,
            expected_codes=[HTTP_NO_CONTENT],
        )

    async def a_get_default_optional_client_scopes(self) -> list:
        """
        Get default optional client scopes asynchronously.

        Return list of default optional client scopes

        :return: Keycloak server response
        :rtype: list
        """
        params_path = {"realm-name": self.connection.realm_name}
        data_raw = await self.connection.a_raw_get(
            urls_patterns.URL_ADMIN_DEFAULT_OPTIONAL_CLIENT_SCOPES.format(**params_path),
        )
        return raise_error_from_response(data_raw, KeycloakGetError)

    async def a_delete_default_optional_client_scope(self, scope_id: str) -> bytes:
        """
        Delete default optional client scope asynchronously.

        :param scope_id: default optional client scope id
        :type scope_id: str
        :return: Keycloak server response
        :rtype: bytes
        """
        params_path = {"realm-name": self.connection.realm_name, "id": scope_id}
        data_raw = await self.connection.a_raw_delete(
            urls_patterns.URL_ADMIN_DEFAULT_OPTIONAL_CLIENT_SCOPE.format(**params_path),
        )
        return raise_error_from_response(
            data_raw,
            KeycloakDeleteError,
            expected_codes=[HTTP_NO_CONTENT],
        )

    async def a_add_default_optional_client_scope(self, scope_id: str) -> bytes:
        """
        Add default optional client scope asynchronously.

        :param scope_id: default optional client scope id
        :type scope_id: str
        :return: Keycloak server response
        :rtype: bytes
        """
        params_path = {"realm-name": self.connection.realm_name, "id": scope_id}
        payload = {"realm": self.connection.realm_name, "clientScopeId": scope_id}
        data_raw = await self.connection.a_raw_put(
            urls_patterns.URL_ADMIN_DEFAULT_OPTIONAL_CLIENT_SCOPE.format(**params_path),
            data=json.dumps(payload),
        )
        return raise_error_from_response(
            data_raw,
            KeycloakPutError,
            expected_codes=[HTTP_NO_CONTENT],
        )

    async def a_add_client_specific_roles_to_client_scope(
        self,
        client_scope_id: str,
        client_roles_owner_id: str,
        roles: str | list,
    ) -> bytes:
        """
        Assign client roles to a client scope asynchronously.

        To assign roles to a client's dedicated scope, use
        a_assign_client_roles_to_client_scope.

        :param client_scope_id: client scope id
        :type client_scope_id: str
        :param client_roles_owner_id: id of client (not client-id) who has the roles
        :type client_roles_owner_id: str
        :param roles: roles list or role (use RoleRepresentation, must include id and name)
        :type roles: list
        :return: Keycloak server response
        :rtype: dict
        """
        payload = roles if isinstance(roles, list) else [roles]
        params_path = {
            "realm-name": self.connection.realm_name,
            "scope-id": client_scope_id,
            "client-id": client_roles_owner_id,
        }
        data_raw = await self.connection.a_raw_post(
            urls_patterns.URL_ADMIN_CLIENT_SCOPE_ROLE_MAPPINGS_CLIENT.format(**params_path),
            data=json.dumps(payload),
        )
        return raise_error_from_response(
            data_raw,
            KeycloakPostError,
            expected_codes=[HTTP_NO_CONTENT],
        )

    async def a_remove_client_specific_roles_of_client_scope(
        self,
        client_scope_id: str,
        client_roles_owner_id: str,
        roles: str | list,
    ) -> bytes:
        """
        Delete client roles of a client scope asynchronously.

        To delete roles from a client's dedicated scope,
        use a_delete_client_roles_of_client_scope.

        :param client_scope_id: client scope id
        :type client_scope_id: str
        :param client_roles_owner_id: id of client (not client-id) who has the roles
        :type client_roles_owner_id: str
        :param roles: roles list or role (use RoleRepresentation, must include id and name)
        :type roles: list
        :return: Keycloak server response
        :rtype: bytes
        """
        payload = roles if isinstance(roles, list) else [roles]
        params_path = {
            "realm-name": self.connection.realm_name,
            "scope-id": client_scope_id,
            "client-id": client_roles_owner_id,
        }
        data_raw = await self.connection.a_raw_delete(
            urls_patterns.URL_ADMIN_CLIENT_SCOPE_ROLE_MAPPINGS_CLIENT.format(**params_path),
            data=json.dumps(payload),
        )
        return raise_error_from_response(
            data_raw,
            KeycloakDeleteError,
            expected_codes=[HTTP_NO_CONTENT],
        )

    async def a_get_client_specific_roles_of_client_scope(
        self,
        client_scope_id: str,
        client_roles_owner_id: str,
    ) -> list:
        """
        Get all client roles for a client scope asynchronously.

        To get roles for a client's dedicated scope,
        use a_get_client_roles_of_client_scope.

        :param client_scope_id: client scope id
        :type client_scope_id: str
        :param client_roles_owner_id: id of client (not client-id) who has the roles
        :type client_roles_owner_id: str
        :return: Keycloak server response (array RoleRepresentation)
        :rtype: list
        """
        params_path = {
            "realm-name": self.connection.realm_name,
            "scope-id": client_scope_id,
            "client-id": client_roles_owner_id,
        }
        data_raw = await self.connection.a_raw_get(
            urls_patterns.URL_ADMIN_CLIENT_SCOPE_ROLE_MAPPINGS_CLIENT.format(**params_path),
        )
        return raise_error_from_response(data_raw, KeycloakGetError)

    async def a_get_all_roles_of_client_scope(self, client_scope_id: str) -> list:
        """
        Get all client roles for a client scope.

        To get roles for a client's dedicated scope,
        use a_get_client_roles_of_client_scope.

        :param client_scope_id: client scope id
        :type client_scope_id: str
        :return: Keycloak server response (array RoleRepresentation)
        :rtype: dict
        """
        params_path = {"realm-name": self.connection.realm_name, "scope-id": client_scope_id}
        data_raw = await self.connection.a_raw_get(
            urls_patterns.URL_ADMIN_CLIENT_SCOPE_ROLE_MAPPINGS.format(**params_path),
        )
        return raise_error_from_response(data_raw, KeycloakGetError)

    async def a_get_mappers_from_client(self, client_id: str) -> list:
        """
        List of all client mappers asynchronously.

        https://www.keycloak.org/docs-api/24.0.2/rest-api/index.html#_protocolmapperrepresentation

        :param client_id: Client id
        :type client_id: str
        :returns: KeycloakServerResponse (list of ProtocolMapperRepresentation)
        :rtype: list
        """
        params_path = {"realm-name": self.connection.realm_name, "id": client_id}
        data_raw = await self.connection.a_raw_get(
            urls_patterns.URL_ADMIN_CLIENT_PROTOCOL_MAPPERS.format(**params_path),
        )

        return raise_error_from_response(data_raw, KeycloakPostError, expected_codes=[HTTP_OK])

    async def a_add_mapper_to_client(self, client_id: str, payload: dict) -> bytes:
        """
        Add a mapper to a client asynchronously.

        https://www.keycloak.org/docs-api/24.0.2/rest-api/index.html#_create_mapper

        :param client_id: The id of the client
        :type client_id: str
        :param payload: ProtocolMapperRepresentation
        :type payload: dict
        :return: Keycloak server Response
        :rtype: bytes
        """
        params_path = {"realm-name": self.connection.realm_name, "id": client_id}
        data_raw = await self.connection.a_raw_post(
            urls_patterns.URL_ADMIN_CLIENT_PROTOCOL_MAPPERS.format(**params_path),
            data=json.dumps(payload),
        )
        return raise_error_from_response(
            data_raw,
            KeycloakPostError,
            expected_codes=[HTTP_CREATED],
        )

    async def a_update_client_mapper(self, client_id: str, mapper_id: str, payload: dict) -> bytes:
        """
        Update client mapper asynchronously.

        :param client_id: The id of the client
        :type client_id: str
        :param mapper_id: The id of the mapper to be deleted
        :type mapper_id: str
        :param payload: ProtocolMapperRepresentation
        :type payload: dict
        :return: Keycloak server response
        :rtype: bytes
        """
        params_path = {
            "realm-name": self.connection.realm_name,
            "id": client_id,
            "protocol-mapper-id": mapper_id,
        }
        data_raw = await self.connection.a_raw_put(
            urls_patterns.URL_ADMIN_CLIENT_PROTOCOL_MAPPER.format(**params_path),
            data=json.dumps(payload),
        )
        return raise_error_from_response(
            data_raw,
            KeycloakPutError,
            expected_codes=[HTTP_NO_CONTENT],
        )

    async def a_remove_client_mapper(self, client_id: str, client_mapper_id: str) -> bytes:
        """
        Remove a mapper from the client asynchronously.

        https://www.keycloak.org/docs-api/24.0.2/rest-api/index.html#_protocol_mappers_resource

        :param client_id: The id of the client
        :type client_id: str
        :param client_mapper_id: The id of the mapper to be deleted
        :type client_mapper_id: str
        :return: Keycloak server response
        :rtype: bytes
        """
        params_path = {
            "realm-name": self.connection.realm_name,
            "id": client_id,
            "protocol-mapper-id": client_mapper_id,
        }
        data_raw = await self.connection.a_raw_delete(
            urls_patterns.URL_ADMIN_CLIENT_PROTOCOL_MAPPER.format(**params_path),
        )
        return raise_error_from_response(
            data_raw,
            KeycloakDeleteError,
            expected_codes=[HTTP_NO_CONTENT],
        )

    async def a_generate_client_secrets(self, client_id: str) -> bytes:
        """
        Generate a new secret for the client asynchronously.

        https://www.keycloak.org/docs-api/24.0.2/rest-api/index.html#_regeneratesecret

        :param client_id:  id of client (not client-id)
        :type client_id: str
        :return: Keycloak server response (ClientRepresentation)
        :rtype: bytes
        """
        params_path = {"realm-name": self.connection.realm_name, "id": client_id}
        data_raw = await self.connection.a_raw_post(
            urls_patterns.URL_ADMIN_CLIENT_SECRETS.format(**params_path),
            data=None,
        )
        return raise_error_from_response(data_raw, KeycloakPostError)

    async def a_get_client_secrets(self, client_id: str) -> list:
        """
        Get representation of the client secrets asynchronously.

        https://www.keycloak.org/docs-api/24.0.2/rest-api/index.html#_getclientsecret

        :param client_id:  id of client (not client-id)
        :type client_id: str
        :return: Keycloak server response (ClientRepresentation)
        :rtype: list
        """
        params_path = {"realm-name": self.connection.realm_name, "id": client_id}
        data_raw = await self.connection.a_raw_get(
            urls_patterns.URL_ADMIN_CLIENT_SECRETS.format(**params_path),
        )
        return raise_error_from_response(data_raw, KeycloakGetError)

    async def a_get_components(self, query: dict | None = None) -> list:
        """
        Get components asynchronously.

        Return a list of components, filtered according to query parameters

        ComponentRepresentation
        https://www.keycloak.org/docs-api/24.0.2/rest-api/index.html#_componentrepresentation

        :param query: Query parameters (optional)
        :type query: dict
        :return: components list
        :rtype: list
        """
        query = query or {}
        params_path = {"realm-name": self.connection.realm_name}
        data_raw = await self.connection.a_raw_get(
            urls_patterns.URL_ADMIN_COMPONENTS.format(**params_path),
            data=None,
            **query,
        )
        return raise_error_from_response(data_raw, KeycloakGetError)

    async def a_create_component(self, payload: dict) -> str:
        """
        Create a new component asynchronously.

        ComponentRepresentation
        https://www.keycloak.org/docs-api/24.0.2/rest-api/index.html#_componentrepresentation

        :param payload: ComponentRepresentation
        :type payload: dict
        :return: Component id
        :rtype: str
        """
        params_path = {"realm-name": self.connection.realm_name}
        data_raw = await self.connection.a_raw_post(
            urls_patterns.URL_ADMIN_COMPONENTS.format(**params_path),
            data=json.dumps(payload),
        )
        raise_error_from_response(data_raw, KeycloakPostError, expected_codes=[HTTP_CREATED])
        _last_slash_idx = data_raw.headers["Location"].rindex("/")
        return data_raw.headers["Location"][_last_slash_idx + 1 :]

    async def a_get_component(self, component_id: str) -> dict | bytes:
        """
        Get representation of the component asynchronously.

        :param component_id: Component id

        ComponentRepresentation
        https://www.keycloak.org/docs-api/24.0.2/rest-api/index.html#_componentrepresentation

        :param component_id: Id of the component
        :type component_id: str
        :return: ComponentRepresentation
        :rtype: dict
        """
        params_path = {"realm-name": self.connection.realm_name, "component-id": component_id}
        data_raw = await self.connection.a_raw_get(
            urls_patterns.URL_ADMIN_COMPONENT.format(**params_path),
        )
        return raise_error_from_response(data_raw, KeycloakGetError)

    async def a_update_component(self, component_id: str, payload: dict) -> bytes:
        """
        Update the component asynchronously.

        :param component_id: Component id
        :type component_id: str
        :param payload: ComponentRepresentation
            https://www.keycloak.org/docs-api/24.0.2/rest-api/index.html#_componentrepresentation
        :type payload: dict
        :return: Http response
        :rtype: bytes
        """
        params_path = {"realm-name": self.connection.realm_name, "component-id": component_id}
        data_raw = await self.connection.a_raw_put(
            urls_patterns.URL_ADMIN_COMPONENT.format(**params_path),
            data=json.dumps(payload),
        )
        return raise_error_from_response(
            data_raw,
            KeycloakPutError,
            expected_codes=[HTTP_NO_CONTENT],
        )

    async def a_delete_component(self, component_id: str) -> bytes:
        """
        Delete the component asynchronously.

        :param component_id: Component id
        :type component_id: str
        :return: Http response
        :rtype: bytes
        """
        params_path = {"realm-name": self.connection.realm_name, "component-id": component_id}
        data_raw = await self.connection.a_raw_delete(
            urls_patterns.URL_ADMIN_COMPONENT.format(**params_path),
        )
        return raise_error_from_response(
            data_raw,
            KeycloakDeleteError,
            expected_codes=[HTTP_NO_CONTENT],
        )

    async def a_get_keys(self) -> list:
        """
        Get keys asynchronously.

        Return a list of keys, filtered according to query parameters

        KeysMetadataRepresentation
        https://www.keycloak.org/docs-api/24.0.2/rest-api/index.html#_key_resource

        :return: keys list
        :rtype: list
        """
        params_path = {"realm-name": self.connection.realm_name}
        data_raw = await self.connection.a_raw_get(
            urls_patterns.URL_ADMIN_KEYS.format(**params_path),
            data=None,
        )
        return raise_error_from_response(data_raw, KeycloakGetError)

    async def a_get_admin_events(self, query: dict | None = None) -> list:
        """
        Get Administrative events asynchronously.

        Return a list of events, filtered according to query parameters

        AdminEvents Representation array
        https://www.keycloak.org/docs-api/24.0.2/rest-api/index.html#_getevents
        https://www.keycloak.org/docs-api/24.0.2/rest-api/index.html#_get_adminrealmsrealmadmin_events

        :param query: Additional query parameters
        :type query: dict
        :return: events list
        :rtype: list
        """
        query = query or {}
        params_path = {"realm-name": self.connection.realm_name}
        data_raw = await self.connection.a_raw_get(
            urls_patterns.URL_ADMIN_ADMIN_EVENTS.format(**params_path),
            data=None,
            **query,
        )
        return raise_error_from_response(data_raw, KeycloakGetError)

    async def a_get_events(self, query: dict | None = None) -> list:
        """
        Get events asynchronously.

        Return a list of events, filtered according to query parameters

        EventRepresentation array
        https://www.keycloak.org/docs-api/24.0.2/rest-api/index.html#_eventrepresentation

        :param query: Additional query parameters
        :type query: dict
        :return: events list
        :rtype: list
        """
        query = query or {}
        params_path = {"realm-name": self.connection.realm_name}
        data_raw = await self.connection.a_raw_get(
            urls_patterns.URL_ADMIN_USER_EVENTS.format(**params_path),
            data=None,
            **query,
        )
        return raise_error_from_response(data_raw, KeycloakGetError)

    async def a_set_events(self, payload: dict) -> bytes:
        """
        Set realm events configuration asynchronously.

        RealmEventsConfigRepresentation
        https://www.keycloak.org/docs-api/24.0.2/rest-api/index.html#_realmeventsconfigrepresentation

        :param payload: Payload object for the events configuration
        :type payload: dict
        :return: Http response
        :rtype: bytes
        """
        params_path = {"realm-name": self.connection.realm_name}
        data_raw = await self.connection.a_raw_put(
            urls_patterns.URL_ADMIN_EVENTS_CONFIG.format(**params_path),
            data=json.dumps(payload),
        )
        return raise_error_from_response(
            data_raw,
            KeycloakPutError,
            expected_codes=[HTTP_NO_CONTENT],
        )

    async def a_get_client_all_sessions(self, client_id: str, query: dict | None = None) -> list:
        """
        Get sessions associated with the client asynchronously.

        UserSessionRepresentation
        https://www.keycloak.org/docs-api/24.0.2/rest-api/index.html#_usersessionrepresentation

        :param client_id: id of client
        :type client_id: str
        :param query: Additional query parameters
        :type query: dict
        :return: UserSessionRepresentation
        :rtype: list
        """
        query = query or {}
        params_path = {"realm-name": self.connection.realm_name, "id": client_id}
        url = urls_patterns.URL_ADMIN_CLIENT_ALL_SESSIONS.format(**params_path)
        if "first" in query or "max" in query:
            return await self.a___fetch_paginated(url, query)

        return await self.a___fetch_all(url, query)

    async def a_get_client_sessions_stats(self) -> dict:
        """
        Get current session count for all clients with active sessions asynchronously.

        https://www.keycloak.org/docs-api/24.0.2/rest-api/index.html#_getclientsessionstats

        :return: Dict of clients and session count
        :rtype: dict
        """
        params_path = {"realm-name": self.connection.realm_name}
        data_raw = await self.connection.a_raw_get(
            urls_patterns.URL_ADMIN_CLIENT_SESSION_STATS.format(**params_path),
        )
        return raise_error_from_response(data_raw, KeycloakGetError)

    async def a_get_client_management_permissions(self, client_id: str) -> list:
        """
        Get management permissions for a client asynchronously.

        :param client_id: id in ClientRepresentation
            https://www.keycloak.org/docs-api/24.0.2/rest-api/index.html#_clientrepresentation
        :type client_id: str
        :return: Keycloak server response
        :rtype: list
        """
        params_path = {"realm-name": self.connection.realm_name, "id": client_id}
        data_raw = await self.connection.a_raw_get(
            urls_patterns.URL_ADMIN_CLIENT_MANAGEMENT_PERMISSIONS.format(**params_path),
        )
        return raise_error_from_response(data_raw, KeycloakGetError)

    async def a_update_client_management_permissions(self, payload: dict, client_id: str) -> bytes:
        """
        Update management permissions for a client asynchronously.

        ManagementPermissionReference
        https://www.keycloak.org/docs-api/24.0.2/rest-api/index.html#_managementpermissionreference

        Payload example::

            payload={
                "enabled": true
            }

        :param payload: ManagementPermissionReference
        :type payload: dict
        :param client_id: id in ClientRepresentation
            https://www.keycloak.org/docs-api/24.0.2/rest-api/index.html#_clientrepresentation
        :type client_id: str
        :return: Keycloak server response
        :rtype: bytes
        """
        params_path = {"realm-name": self.connection.realm_name, "id": client_id}
        data_raw = await self.connection.a_raw_put(
            urls_patterns.URL_ADMIN_CLIENT_MANAGEMENT_PERMISSIONS.format(**params_path),
            data=json.dumps(payload),
        )
        return raise_error_from_response(data_raw, KeycloakPutError, expected_codes=[HTTP_OK])

    async def a_get_client_authz_policy_scopes(self, client_id: str, policy_id: str) -> list:
        """
        Get scopes for a given policy asynchronously.

        :param client_id: id in ClientRepresentation
            https://www.keycloak.org/docs-api/24.0.2/rest-api/index.html#_clientrepresentation
        :type client_id: str
        :param policy_id: No Document
        :type policy_id: str
        :return: Keycloak server response
        :rtype: list
        """
        params_path = {
            "realm-name": self.connection.realm_name,
            "id": client_id,
            "policy-id": policy_id,
        }
        data_raw = await self.connection.a_raw_get(
            urls_patterns.URL_ADMIN_CLIENT_AUTHZ_POLICY_SCOPES.format(**params_path),
        )
        return raise_error_from_response(data_raw, KeycloakGetError)

    async def a_get_client_authz_policy_resources(self, client_id: str, policy_id: str) -> list:
        """
        Get resources for a given policy asynchronously.

        :param client_id: id in ClientRepresentation
            https://www.keycloak.org/docs-api/24.0.2/rest-api/index.html#_clientrepresentation
        :type client_id: str
        :param policy_id: No Document
        :type policy_id: str
        :return: Keycloak server response
        :rtype: list
        """
        params_path = {
            "realm-name": self.connection.realm_name,
            "id": client_id,
            "policy-id": policy_id,
        }
        data_raw = await self.connection.a_raw_get(
            urls_patterns.URL_ADMIN_CLIENT_AUTHZ_POLICY_RESOURCES.format(**params_path),
        )
        return raise_error_from_response(data_raw, KeycloakGetError)

    async def a_get_client_authz_scope_permission(self, client_id: str, scope_id: str) -> list:
        """
        Get permissions for a given scope asynchronously.

        :param client_id: id in ClientRepresentation
            https://www.keycloak.org/docs-api/24.0.2/rest-api/index.html#_clientrepresentation
        :type client_id: str
        :param scope_id: No Document
        :type scope_id: str
        :return: Keycloak server response
        :rtype: list
        """
        params_path = {
            "realm-name": self.connection.realm_name,
            "id": client_id,
            "scope-id": scope_id,
        }
        data_raw = await self.connection.a_raw_get(
            urls_patterns.URL_ADMIN_CLIENT_AUTHZ_SCOPE_PERMISSION.format(**params_path),
        )
        return raise_error_from_response(data_raw, KeycloakGetError)

    async def a_create_client_authz_scope_permission(self, payload: dict, client_id: str) -> bytes:
        """
        Create permissions for a authz scope asynchronously.

        Payload example::

            payload={
                "name": "My Permission Name",
                "type": "scope",
                "logic": "POSITIVE",
                "decisionStrategy": "UNANIMOUS",
                "resources": [some_resource_id],
                "scopes": [some_scope_id],
                "policies": [some_policy_id],
            }

        :param payload: No Document
        :type payload: dict
        :param client_id: id in ClientRepresentation
            https://www.keycloak.org/docs-api/24.0.2/rest-api/index.html#_clientrepresentation
        :type client_id: str
        :return: Keycloak server response
        :rtype: bytes
        """
        params_path = {"realm-name": self.connection.realm_name, "id": client_id}
        data_raw = await self.connection.a_raw_post(
            urls_patterns.URL_ADMIN_ADD_CLIENT_AUTHZ_SCOPE_PERMISSION.format(**params_path),
            data=json.dumps(payload),
            max=-1,
        )
        return raise_error_from_response(
            data_raw,
            KeycloakPostError,
            expected_codes=[HTTP_CREATED],
        )

    async def a_update_client_authz_scope_permission(
        self,
        payload: dict,
        client_id: str,
        scope_id: str,
    ) -> bytes:
        """
        Update permissions for a given scope asynchronously.

        Payload example::

            payload={
                "id": scope_id,
                "name": "My Permission Name",
                "type": "scope",
                "logic": "POSITIVE",
                "decisionStrategy": "UNANIMOUS",
                "resources": [some_resource_id],
                "scopes": [some_scope_id],
                "policies": [some_policy_id],
            }

        :param payload: No Document
        :type payload: dict
        :param client_id: id in ClientRepresentation
            https://www.keycloak.org/docs-api/24.0.2/rest-api/index.html#_clientrepresentation
        :type client_id: str
        :param scope_id: No Document
        :type scope_id: str
        :return: Keycloak server response
        :rtype: bytes
        """
        params_path = {
            "realm-name": self.connection.realm_name,
            "id": client_id,
            "scope-id": scope_id,
        }
        data_raw = await self.connection.a_raw_put(
            urls_patterns.URL_ADMIN_CLIENT_AUTHZ_SCOPE_PERMISSION.format(**params_path),
            data=json.dumps(payload),
        )
        return raise_error_from_response(data_raw, KeycloakPutError, expected_codes=[HTTP_CREATED])

    async def a_update_client_authz_resource_permission(
        self,
        payload: dict,
        client_id: str,
        resource_id: str,
    ) -> bytes:
        """
        Update permissions for a given resource asynchronously.

        Payload example::

            payload={
                "id": resource_id,
                "name": "My Permission Name",
                "type": "resource",
                "logic": "POSITIVE",
                "decisionStrategy": "UNANIMOUS",
                "resources": [some_resource_id],
                "scopes": [],
                "policies": [some_policy_id],
            }

        :param payload: No Document
        :type payload: dict
        :param client_id: id in ClientRepresentation
            https://www.keycloak.org/docs-api/24.0.2/rest-api/index.html#_clientrepresentation
        :type client_id: str
        :param resource_id: No Document
        :type resource_id: str
        :return: Keycloak server response
        :rtype: bytes
        """
        params_path = {
            "realm-name": self.connection.realm_name,
            "id": client_id,
            "resource-id": resource_id,
        }
        data_raw = await self.connection.a_raw_put(
            urls_patterns.URL_ADMIN_CLIENT_AUTHZ_RESOURCE_PERMISSION.format(**params_path),
            data=json.dumps(payload),
        )
        return raise_error_from_response(data_raw, KeycloakPutError, expected_codes=[HTTP_CREATED])

    async def a_get_client_authz_client_policies(self, client_id: str) -> list:
        """
        Get policies for a given client asynchronously.

        :param client_id: id in ClientRepresentation
            https://www.keycloak.org/docs-api/24.0.2/rest-api/index.html#_clientrepresentation
        :type client_id: str
        :return: Keycloak server response (RoleRepresentation)
        :rtype: list
        """
        params_path = {"realm-name": self.connection.realm_name, "id": client_id}
        data_raw = await self.connection.a_raw_get(
            urls_patterns.URL_ADMIN_CLIENT_AUTHZ_CLIENT_POLICY.format(**params_path),
        )
        return raise_error_from_response(data_raw, KeycloakGetError, expected_codes=[HTTP_OK])

    async def a_get_client_authz_permission_associated_policies(
        self,
        client_id: str,
        policy_id: str,
    ) -> list:
        """
        Get associated policies for a given client permission asynchronously.

        :param client_id: id in ClientRepresentation
            https://www.keycloak.org/docs-api/24.0.2/rest-api/index.html#_clientrepresentation
        :type client_id: str
        :param policy_id: id in PolicyRepresentation
            https://www.keycloak.org/docs-api/24.0.2/rest-api/index.html#_policyrepresentation
        :type policy_id: str
        :return: Keycloak server response (RoleRepresentation)
        :rtype: list
        """
        params_path = {
            "realm-name": self.connection.realm_name,
            "id": client_id,
            "policy-id": policy_id,
        }
        data_raw = await self.connection.a_raw_get(
            urls_patterns.URL_ADMIN_CLIENT_AUTHZ_CLIENT_POLICY_ASSOCIATED_POLICIES.format(
                **params_path,
            ),
        )
        return raise_error_from_response(data_raw, KeycloakGetError, expected_codes=[HTTP_OK])

    async def a_create_client_authz_client_policy(self, payload: dict, client_id: str) -> bytes:
        """
        Create a new policy for a given client asynchronously.

        Payload example::

            payload={
                "type": "client",
                "logic": "POSITIVE",
                "decisionStrategy": "UNANIMOUS",
                "name": "My Policy",
                "clients": [other_client_id],
            }

        :param payload: No Document
        :type payload: dict
        :param client_id: id in ClientRepresentation
            https://www.keycloak.org/docs-api/24.0.2/rest-api/index.html#_clientrepresentation
        :type client_id: str
        :return: Keycloak server response (RoleRepresentation)
        :rtype: bytes
        """
        params_path = {"realm-name": self.connection.realm_name, "id": client_id}
        data_raw = await self.connection.a_raw_post(
            urls_patterns.URL_ADMIN_CLIENT_AUTHZ_CLIENT_POLICY.format(**params_path),
            data=json.dumps(payload),
        )
        return raise_error_from_response(
            data_raw,
            KeycloakPostError,
            expected_codes=[HTTP_CREATED],
        )

    async def a_get_composite_client_roles_of_group(
        self,
        client_id: str,
        group_id: str,
        brief_representation: bool = True,
    ) -> list:
        """
        Get the composite client roles of the given group for the given client asynchronously.

        :param client_id: id of the client.
        :type client_id: str
        :param group_id: id of the group.
        :type group_id: str
        :param brief_representation: whether to omit attributes in the response
        :type brief_representation: bool
        :return: the composite client roles of the group (list of RoleRepresentation).
        :rtype: list
        """
        params_path = {
            "realm-name": self.connection.realm_name,
            "id": group_id,
            "client-id": client_id,
        }
        params = {"briefRepresentation": brief_representation}
        data_raw = await self.connection.a_raw_get(
            urls_patterns.URL_ADMIN_GROUPS_CLIENT_ROLES_COMPOSITE.format(**params_path),
            **params,
        )
        return raise_error_from_response(data_raw, KeycloakGetError)

    async def a_get_role_client_level_children(self, client_id: str, role_id: str) -> list:
        """
        Get the child roles async of which the given composite client role is composed of.

        :param client_id: id of the client.
        :type client_id: str
        :param role_id: id of the role.
        :type role_id: str
        :return: the child roles (list of RoleRepresentation).
        :rtype: list
        """
        params_path = {
            "realm-name": self.connection.realm_name,
            "role-id": role_id,
            "client-id": client_id,
        }
        data_raw = await self.connection.a_raw_get(
            urls_patterns.URL_ADMIN_CLIENT_ROLE_CHILDREN.format(**params_path),
        )
        return raise_error_from_response(data_raw, KeycloakGetError)

    async def a_upload_certificate(self, client_id: str, certcont: str) -> dict:
        """
        Upload a new certificate for the client asynchronously.

        :param client_id: id of the client.
        :type client_id: str
        :param certcont: the content of the certificate.
        :type certcont: str
        :return: dictionary {"certificate": "<certcont>"},
                 where <certcont> is the content of the uploaded certificate.
        :rtype: dict
        """
        params_path = {
            "realm-name": self.connection.realm_name,
            "id": client_id,
            "attr": "jwt.credential",
        }
        m = MultipartEncoder(fields={"keystoreFormat": "Certificate PEM", "file": certcont})
        new_headers = copy.deepcopy(self.connection.headers)
        new_headers["Content-Type"] = m.content_type
        self.connection.headers = new_headers
        data_raw = await self.connection.a_raw_post(
            urls_patterns.URL_ADMIN_CLIENT_CERT_UPLOAD.format(**params_path),
            data=m,
            headers=new_headers,
        )
        return raise_error_from_response(data_raw, KeycloakPostError)

    async def a_get_required_action_by_alias(self, action_alias: str) -> dict:
        """
        Get a required action by its alias asynchronously.

        :param action_alias: the alias of the required action.
        :type action_alias: str
        :return: the required action (RequiredActionProviderRepresentation).
        :rtype: dict
        """
        actions = await self.a_get_required_actions()
        for a in actions:
            if a["alias"] == action_alias:
                return a
        return None

    async def a_get_required_actions(self) -> list:
        """
        Get the required actions for the realms asynchronously.

        :return: the required actions (list of RequiredActionProviderRepresentation).
        :rtype: list
        """
        params_path = {"realm-name": self.connection.realm_name}
        data_raw = await self.connection.a_raw_get(
            urls_patterns.URL_ADMIN_REQUIRED_ACTIONS.format(**params_path),
        )
        return raise_error_from_response(data_raw, KeycloakGetError)

    async def a_update_required_action(self, action_alias: str, payload: dict) -> bytes:
        """
        Update a required action asynchronously.

        :param action_alias: the action alias.
        :type action_alias: str
        :param payload: the new required action (RequiredActionProviderRepresentation).
        :type payload: dict
        :return: empty dictionary.
        :rtype: bytes
        """
        if not isinstance(payload, str):
            payload = json.dumps(payload)
        params_path = {"realm-name": self.connection.realm_name, "action-alias": action_alias}
        data_raw = await self.connection.a_raw_put(
            urls_patterns.URL_ADMIN_REQUIRED_ACTIONS_ALIAS.format(**params_path),
            data=payload,
        )
        return raise_error_from_response(data_raw, KeycloakPutError)

    async def a_get_bruteforce_detection_status(self, user_id: str) -> dict:
        """
        Get bruteforce detection status for user asynchronously.

        :param user_id: User id
        :type user_id: str
        :return: Bruteforce status.
        :rtype: dict
        """
        params_path = {"realm-name": self.connection.realm_name, "id": user_id}
        data_raw = await self.connection.a_raw_get(
            urls_patterns.URL_ADMIN_ATTACK_DETECTION_USER.format(**params_path),
        )
        return raise_error_from_response(data_raw, KeycloakGetError)

    async def a_clear_bruteforce_attempts_for_user(self, user_id: str) -> bytes:
        """
        Clear bruteforce attempts for user asynchronously.

        :param user_id: User id
        :type user_id: str
        :return: empty dictionary.
        :rtype: bytes
        """
        params_path = {"realm-name": self.connection.realm_name, "id": user_id}
        data_raw = await self.connection.a_raw_delete(
            urls_patterns.URL_ADMIN_ATTACK_DETECTION_USER.format(**params_path),
        )
        return raise_error_from_response(data_raw, KeycloakDeleteError)

    async def a_clear_all_bruteforce_attempts(self) -> bytes:
        """
        Clear bruteforce attempts for all users in realm asynchronously.

        :return: empty dictionary.
        :rtype: bytes
        """
        params_path = {"realm-name": self.connection.realm_name}
        data_raw = await self.connection.a_raw_delete(
            urls_patterns.URL_ADMIN_ATTACK_DETECTION.format(**params_path),
        )
        return raise_error_from_response(data_raw, KeycloakDeleteError)

    async def a_clear_keys_cache(self) -> bytes:
        """
        Clear keys cache asynchronously.

        :return: empty dictionary.
        :rtype: bytes
        """
        params_path = {"realm-name": self.connection.realm_name}
        data_raw = await self.connection.a_raw_post(
            urls_patterns.URL_ADMIN_CLEAR_KEYS_CACHE.format(**params_path),
            data="",
        )
        return raise_error_from_response(
            data_raw,
            KeycloakPostError,
            expected_codes=[HTTP_NO_CONTENT],
        )

    async def a_clear_realm_cache(self) -> bytes:
        """
        Clear realm cache asynchronously.

        :return: empty dictionary.
        :rtype: bytes
        """
        params_path = {"realm-name": self.connection.realm_name}
        data_raw = await self.connection.a_raw_post(
            urls_patterns.URL_ADMIN_CLEAR_REALM_CACHE.format(**params_path),
            data="",
        )
        return raise_error_from_response(
            data_raw,
            KeycloakPostError,
            expected_codes=[HTTP_NO_CONTENT],
        )

    async def a_clear_user_cache(self) -> bytes:
        """
        Clear user cache asynchronously.

        :return: empty dictionary.
        :rtype: bytes
        """
        params_path = {"realm-name": self.connection.realm_name}
        data_raw = await self.connection.a_raw_post(
            urls_patterns.URL_ADMIN_CLEAR_USER_CACHE.format(**params_path),
            data="",
        )
<<<<<<< HEAD
        return raise_error_from_response(data_raw, KeycloakPostError, expected_codes=[204])

    async def a_change_execution_priority(self, execution_id, diff):
        """Raise or lower execution priority of diff time asynchronously.

        :param execution_id: id of execution to lower priority
        :type execution_id: str
        :param diff: Integer number, raise of diff time if positive lower of diff time if negative
        :type diff: int
        :raises KeycloakPostError: when post requests are failed
        """
        params_path = {"id": execution_id, "realm-name": self.connection.realm_name}
        try:
            if diff > 0:
                for i in range(diff):
                    _ = self.connection.a_raw_post(
                        urls_patterns.URL_AUTHENTICATION_EXECUTION_RAISE_PRIORITY.format(
                            **params_path
                        ),
                        data="{}",
                    )
            elif diff < 0:
                for i in range(-diff):
                    _ = self.connection.a_raw_post(
                        urls_patterns.URL_AUTHENTICATION_EXECUTION_LOWER_PRIORITY.format(
                            **params_path
                        ),
                        data="{}",
                    )
        except Exception as e:
            raise KeycloakPostError(f"Unable to change execution priority {execution_id}") from e

    async def a_create_execution_config(self, execution_id, payload):
        """Add autenticatorConfig to the execution.

        AuthenticatorConfigRepresentation
        https://www.keycloak.org/docs-api/24.0.2/rest-api/index.html#_authenticatorconfigrepresentation

        :param execution_id: id of execution
        :type execution_id: str
        :param payload: config to add to the execution
        :type payload: dir
        :return: Response(json)
        :rtype: dict
        """
        params_path = {"id": execution_id, "realm-name": self.connection.realm_name}
        data_raw = self.connection.a_raw_post(
            urls_patterns.URL_ADMIN_FLOWS_EXECUTION.format(**params_path) + "/config",
            data=json.dumps(payload),
        )
        return raise_error_from_response(data_raw, KeycloakPostError, expected_codes=[201])

    async def a_update_authentication_flow(self, id, payload, skip_exists=False):
        """Update exits authentication flow.

        AuthenticationFlowRepresentation
        https://www.keycloak.org/docs-api/24.0.2/rest-api/index.html#_authenticationflowrepresentation

        :param id
        :type id: str
        :param payload: AuthenticationFlowRepresentation
        :type payload: dict
        :param skip_exists: Do not raise an error if authentication flow already exists
        :type skip_exists: bool
        :return: Keycloak server response (RoleRepresentation)
        :rtype: bytes
        """
        params_path = {"id": id, "realm-name": self.connection.realm_name}
        data_raw = self.connection.a_raw_put(
            urls_patterns.URL_ADMIN_FLOW.format(**params_path), data=json.dumps(payload)
        )
        return raise_error_from_response(
            data_raw, KeycloakPutError, expected_codes=[202], skip_exists=skip_exists
=======
        return raise_error_from_response(
            data_raw,
            KeycloakPostError,
            expected_codes=[HTTP_NO_CONTENT],
>>>>>>> 957f46ee
        )<|MERGE_RESOLUTION|>--- conflicted
+++ resolved
@@ -3593,9 +3593,9 @@
             skip_exists=skip_exists,
         )
 
-<<<<<<< HEAD
-    def update_authentication_flow(self, id, payload, skip_exists=False):
-        """Update exits authentication flow.
+    def update_authentication_flow(self, flow_id: str, payload: dict) -> bytes:
+        """
+        Update exits authentication flow.
 
         AuthenticationFlowRepresentation
         https://www.keycloak.org/docs-api/24.0.2/rest-api/index.html#_authenticationflowrepresentation
@@ -3609,21 +3609,17 @@
         :return: Keycloak server response (RoleRepresentation)
         :rtype: bytes
         """
-        params_path = {"id": id, "realm-name": self.connection.realm_name}
+        params_path = {"id": flow_id, "realm-name": self.connection.realm_name}
         data_raw = self.connection.raw_put(
-            urls_patterns.URL_ADMIN_FLOW.format(**params_path), data=json.dumps(payload)
-        )
-        return raise_error_from_response(
-            data_raw, KeycloakPutError, expected_codes=[202], skip_exists=skip_exists
-        )
-
-    def copy_authentication_flow(self, payload, flow_alias):
-        """Copy existing authentication flow under a new name.
-=======
+            urls_patterns.URL_ADMIN_FLOW.format(**params_path), data=json.dumps(payload),
+        )
+        return raise_error_from_response(
+            data_raw, KeycloakPutError, expected_codes=[202],
+        )
+
     def copy_authentication_flow(self, payload: dict, flow_alias: str) -> bytes:
         """
         Copy existing authentication flow under a new name.
->>>>>>> 957f46ee
 
         The new name is given as 'newName' attribute of the passed payload.
 
@@ -3772,9 +3768,9 @@
             expected_codes=[HTTP_NO_CONTENT],
         )
 
-<<<<<<< HEAD
-    def change_execution_priority(self, execution_id, diff):
-        """Raise or lower execution priority of diff time.
+    def change_execution_priority(self, execution_id: str, diff: int) -> None:
+        """
+        Raise or lower execution priority of diff time.
 
         :param execution_id: id of execution to lower priority
         :type execution_id: str
@@ -3785,27 +3781,24 @@
         params_path = {"id": execution_id, "realm-name": self.connection.realm_name}
         try:
             if diff > 0:
-                for i in range(diff):
+                for _i in range(diff):
                     _ = self.connection.raw_post(
                         urls_patterns.URL_AUTHENTICATION_EXECUTION_RAISE_PRIORITY.format(
-                            **params_path
+                            **params_path,
                         ),
                         data="{}",
                     )
             elif diff < 0:
-                for i in range(-diff):
+                for _i in range(-diff):
                     _ = self.connection.raw_post(
                         urls_patterns.URL_AUTHENTICATION_EXECUTION_LOWER_PRIORITY.format(
-                            **params_path
+                            **params_path,
                         ),
                         data="{}",
                     )
-        except Exception as e:
-            raise KeycloakPostError(f"Unable to change execution priority {execution_id}") from e
-
-    def create_authentication_flow_subflow(self, payload, flow_alias, skip_exists=False):
-        """Create a new sub authentication flow for a given authentication flow.
-=======
+        except Exception as err:
+            raise KeycloakPostError from err
+
     def create_authentication_flow_subflow(
         self,
         payload: dict,
@@ -3814,7 +3807,6 @@
     ) -> bytes:
         """
         Create a new sub authentication flow for a given authentication flow.
->>>>>>> 957f46ee
 
         AuthenticationFlowRepresentation
         https://www.keycloak.org/docs-api/24.0.2/rest-api/index.html#_authenticationflowrepresentation
@@ -3888,9 +3880,9 @@
         )
         return raise_error_from_response(data_raw, KeycloakGetError)
 
-<<<<<<< HEAD
-    def create_execution_config(self, execution_id, payload):
-        """Add autenticatorConfig to the execution.
+    def create_execution_config(self, execution_id: str, payload: dict) -> bytes:
+        """
+        Add autenticatorConfig to the execution.
 
         AuthenticatorConfigRepresentation
         https://www.keycloak.org/docs-api/24.0.2/rest-api/index.html#_authenticatorconfigrepresentation
@@ -3909,13 +3901,9 @@
         )
         return raise_error_from_response(data_raw, KeycloakPostError, expected_codes=[201])
 
-    def update_authenticator_config(self, payload, config_id):
-        """Update an authenticator configuration.
-=======
     def update_authenticator_config(self, payload: dict, config_id: str) -> bytes:
         """
         Update an authenticator configuration.
->>>>>>> 957f46ee
 
         AuthenticatorConfigRepresentation
         https://www.keycloak.org/docs-api/24.0.2/rest-api/index.html#_authenticatorconfigrepresentation
@@ -10499,11 +10487,16 @@
             urls_patterns.URL_ADMIN_CLEAR_USER_CACHE.format(**params_path),
             data="",
         )
-<<<<<<< HEAD
+        return raise_error_from_response(
+            data_raw,
+            KeycloakPostError,
+            expected_codes=[HTTP_NO_CONTENT],
+        )
         return raise_error_from_response(data_raw, KeycloakPostError, expected_codes=[204])
 
-    async def a_change_execution_priority(self, execution_id, diff):
-        """Raise or lower execution priority of diff time asynchronously.
+    async def a_change_execution_priority(self, execution_id: str, diff: int) -> None:
+        """
+        Raise or lower execution priority of diff time asynchronously.
 
         :param execution_id: id of execution to lower priority
         :type execution_id: str
@@ -10514,26 +10507,27 @@
         params_path = {"id": execution_id, "realm-name": self.connection.realm_name}
         try:
             if diff > 0:
-                for i in range(diff):
+                for _i in range(diff):
                     _ = self.connection.a_raw_post(
                         urls_patterns.URL_AUTHENTICATION_EXECUTION_RAISE_PRIORITY.format(
-                            **params_path
+                            **params_path,
                         ),
                         data="{}",
                     )
             elif diff < 0:
-                for i in range(-diff):
+                for _i in range(-diff):
                     _ = self.connection.a_raw_post(
                         urls_patterns.URL_AUTHENTICATION_EXECUTION_LOWER_PRIORITY.format(
-                            **params_path
+                            **params_path,
                         ),
                         data="{}",
                     )
-        except Exception as e:
-            raise KeycloakPostError(f"Unable to change execution priority {execution_id}") from e
-
-    async def a_create_execution_config(self, execution_id, payload):
-        """Add autenticatorConfig to the execution.
+        except Exception as err:
+            raise KeycloakPostError from err
+
+    async def a_create_execution_config(self, execution_id: str, payload: dict) -> bytes:
+        """
+        Add autenticatorConfig to the execution.
 
         AuthenticatorConfigRepresentation
         https://www.keycloak.org/docs-api/24.0.2/rest-api/index.html#_authenticatorconfigrepresentation
@@ -10552,8 +10546,9 @@
         )
         return raise_error_from_response(data_raw, KeycloakPostError, expected_codes=[201])
 
-    async def a_update_authentication_flow(self, id, payload, skip_exists=False):
-        """Update exits authentication flow.
+    async def a_update_authentication_flow(self, flow_id: str, payload: dict) -> bytes:
+        """
+        Update exits authentication flow.
 
         AuthenticationFlowRepresentation
         https://www.keycloak.org/docs-api/24.0.2/rest-api/index.html#_authenticationflowrepresentation
@@ -10567,16 +10562,10 @@
         :return: Keycloak server response (RoleRepresentation)
         :rtype: bytes
         """
-        params_path = {"id": id, "realm-name": self.connection.realm_name}
+        params_path = {"id": flow_id, "realm-name": self.connection.realm_name}
         data_raw = self.connection.a_raw_put(
-            urls_patterns.URL_ADMIN_FLOW.format(**params_path), data=json.dumps(payload)
-        )
-        return raise_error_from_response(
-            data_raw, KeycloakPutError, expected_codes=[202], skip_exists=skip_exists
-=======
-        return raise_error_from_response(
-            data_raw,
-            KeycloakPostError,
-            expected_codes=[HTTP_NO_CONTENT],
->>>>>>> 957f46ee
+            urls_patterns.URL_ADMIN_FLOW.format(**params_path), data=json.dumps(payload),
+        )
+        return raise_error_from_response(
+            data_raw, KeycloakPutError, expected_codes=[202],
         )