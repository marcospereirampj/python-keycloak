--- conflicted
+++ resolved
@@ -1159,10 +1159,6 @@
         Assign realm roles to a user
 
         :param user_id: id of user
-<<<<<<< HEAD
-=======
-        :param client_id: id of client containing role (not client-id)
->>>>>>> 2f13f6cd
         :param roles: roles list or role (use RoleRepresentation)
         :return Keycloak server response
         """
