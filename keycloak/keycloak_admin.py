# -*- coding: utf-8 -*-
#
# The MIT License (MIT)
#
# Copyright (C) 2017 Marcos Pereira <marcospereira.mpj@gmail.com>
#
# Permission is hereby granted, free of charge, to any person obtaining a copy of
# this software and associated documentation files (the "Software"), to deal in
# the Software without restriction, including without limitation the rights to
# use, copy, modify, merge, publish, distribute, sublicense, and/or sell copies of
# the Software, and to permit persons to whom the Software is furnished to do so,
# subject to the following conditions:
#
# The above copyright notice and this permission notice shall be included in all
# copies or substantial portions of the Software.
#
# THE SOFTWARE IS PROVIDED "AS IS", WITHOUT WARRANTY OF ANY KIND, EXPRESS OR
# IMPLIED, INCLUDING BUT NOT LIMITED TO THE WARRANTIES OF MERCHANTABILITY, FITNESS
# FOR A PARTICULAR PURPOSE AND NONINFRINGEMENT. IN NO EVENT SHALL THE AUTHORS OR
# COPYRIGHT HOLDERS BE LIABLE FOR ANY CLAIM, DAMAGES OR OTHER LIABILITY, WHETHER
# IN AN ACTION OF CONTRACT, TORT OR OTHERWISE, ARISING FROM, OUT OF OR IN
# CONNECTION WITH THE SOFTWARE OR THE USE OR OTHER DEALINGS IN THE SOFTWARE.

# Unless otherwise stated in the comments, "id", in e.g. user_id, refers to the
# internal Keycloak server ID, usually a uuid string

import json
from builtins import isinstance
from typing import Iterable

from .connection import ConnectionManager
from .exceptions import raise_error_from_response, KeycloakGetError
from .keycloak_openid import KeycloakOpenID
from .urls_patterns import URL_ADMIN_SERVER_INFO, URL_ADMIN_CLIENT_AUTHZ_RESOURCES, URL_ADMIN_CLIENT_ROLES, \
    URL_ADMIN_CLIENT_AUTHZ_POLICIES, URL_ADMIN_CLIENT_AUTHZ_ROLE_BASED_POLICY, URL_ADMIN_CLIENT_AUTHZ_RESOURCE_BASED_PERMISSION, \
    URL_ADMIN_GET_SESSIONS, URL_ADMIN_RESET_PASSWORD, URL_ADMIN_SEND_UPDATE_ACCOUNT, URL_ADMIN_GROUPS_REALM_ROLES, \
    URL_ADMIN_REALM_ROLES_COMPOSITE_REALM_ROLE, URL_ADMIN_CLIENT_INSTALLATION_PROVIDER, \
    URL_ADMIN_REALM_ROLES_ROLE_BY_NAME, URL_ADMIN_GROUPS_CLIENT_ROLES, \
    URL_ADMIN_USER_CLIENT_ROLES_COMPOSITE, URL_ADMIN_USER_GROUP, URL_ADMIN_REALM_ROLES, URL_ADMIN_GROUP_CHILD, \
    URL_ADMIN_USER_CONSENTS, URL_ADMIN_SEND_VERIFY_EMAIL, URL_ADMIN_CLIENT, URL_ADMIN_USER, URL_ADMIN_CLIENT_ROLE, \
    URL_ADMIN_USER_GROUPS, URL_ADMIN_CLIENTS, URL_ADMIN_FLOWS_EXECUTIONS, URL_ADMIN_GROUPS, URL_ADMIN_USER_CLIENT_ROLES, \
    URL_ADMIN_REALMS, URL_ADMIN_USERS_COUNT, URL_ADMIN_FLOWS, URL_ADMIN_GROUP, URL_ADMIN_CLIENT_AUTHZ_SETTINGS, \
    URL_ADMIN_GROUP_MEMBERS, URL_ADMIN_USER_STORAGE, URL_ADMIN_GROUP_PERMISSIONS, URL_ADMIN_IDPS, URL_ADMIN_IDP, \
    URL_ADMIN_IDP_MAPPERS, URL_ADMIN_USER_CLIENT_ROLES_AVAILABLE, URL_ADMIN_USERS, URL_ADMIN_CLIENT_SCOPES, \
    URL_ADMIN_CLIENT_SCOPES_ADD_MAPPER, URL_ADMIN_CLIENT_SCOPE, URL_ADMIN_CLIENT_SECRETS, \
    URL_ADMIN_USER_REALM_ROLES, URL_ADMIN_REALM, URL_ADMIN_COMPONENTS, URL_ADMIN_COMPONENT, URL_ADMIN_KEYS, \
    URL_ADMIN_USER_FEDERATED_IDENTITY, URL_ADMIN_USER_FEDERATED_IDENTITIES, URL_ADMIN_CLIENT_ROLE_MEMBERS, \
    URL_ADMIN_REALM_ROLES_MEMBERS, URL_ADMIN_CLIENT_PROTOCOL_MAPPER, URL_ADMIN_CLIENT_SCOPES_MAPPERS, \
    URL_ADMIN_FLOWS_EXECUTIONS_EXEUCUTION, URL_ADMIN_FLOWS_EXECUTIONS_FLOW, URL_ADMIN_FLOWS_COPY, \
    URL_ADMIN_FLOWS_ALIAS, URL_ADMIN_CLIENT_SERVICE_ACCOUNT_USER, URL_ADMIN_AUTHENTICATOR_CONFIG, \
    URL_ADMIN_CLIENT_ROLES_COMPOSITE_CLIENT_ROLE, URL_ADMIN_CLIENT_ALL_SESSIONS, URL_ADMIN_EVENTS, \
    URL_ADMIN_REALM_EXPORT, URL_ADMIN_DELETE_USER_ROLE, URL_ADMIN_USER_LOGOUT, \
    URL_ADMIN_USER_CREDENTIALS, URL_ADMIN_USER_CREDENTIAL


class KeycloakAdmin:

    PAGE_SIZE = 100

    _server_url = None
    _username = None
    _password = None
    _realm_name = None
    _client_id = None
    _verify = None
    _client_secret_key = None
    _auto_refresh_token = None
    _connection = None
    _token = None
    _custom_headers = None
    _user_realm_name = None

    def __init__(self, server_url, username=None, password=None, realm_name='master', client_id='admin-cli', verify=True,
                 client_secret_key=None, custom_headers=None, user_realm_name=None, auto_refresh_token=None):
        """

        :param server_url: Keycloak server url
        :param username: admin username
        :param password: admin password
        :param realm_name: realm name
        :param client_id: client id
        :param verify: True if want check connection SSL
        :param client_secret_key: client secret key (optional, required only for access type confidential)
        :param custom_headers: dict of custom header to pass to each HTML request
        :param user_realm_name: The realm name of the user, if different from realm_name
        :param auto_refresh_token: list of methods that allows automatic token refresh. ex: ['get', 'put', 'post', 'delete']
        """
        self.server_url = server_url
        self.username = username
        self.password = password
        self.realm_name = realm_name
        self.client_id = client_id
        self.verify = verify
        self.client_secret_key = client_secret_key
        self.auto_refresh_token = auto_refresh_token or []
        self.user_realm_name = user_realm_name
        self.custom_headers = custom_headers

        # Get token Admin
        self.get_token()

    @property
    def server_url(self):
        return self._server_url

    @server_url.setter
    def server_url(self, value):
        self._server_url = value

    @property
    def realm_name(self):
        return self._realm_name

    @realm_name.setter
    def realm_name(self, value):
        self._realm_name = value

    @property
    def connection(self):
        return self._connection

    @connection.setter
    def connection(self, value):
        self._connection = value

    @property
    def client_id(self):
        return self._client_id

    @client_id.setter
    def client_id(self, value):
        self._client_id = value

    @property
    def client_secret_key(self):
        return self._client_secret_key

    @client_secret_key.setter
    def client_secret_key(self, value):
        self._client_secret_key = value

    @property
    def verify(self):
        return self._verify

    @verify.setter
    def verify(self, value):
        self._verify = value

    @property
    def username(self):
        return self._username

    @username.setter
    def username(self, value):
        self._username = value

    @property
    def password(self):
        return self._password

    @password.setter
    def password(self, value):
        self._password = value

    @property
    def token(self):
        return self._token

    @token.setter
    def token(self, value):
        self._token = value

    @property
    def auto_refresh_token(self):
        return self._auto_refresh_token

    @property
    def user_realm_name(self):
        return self._user_realm_name

    @user_realm_name.setter
    def user_realm_name(self, value):
        self._user_realm_name = value

    @property
    def custom_headers(self):
        return self._custom_headers

    @custom_headers.setter
    def custom_headers(self, value):
        self._custom_headers = value

    @auto_refresh_token.setter
    def auto_refresh_token(self, value):
        allowed_methods = {'get', 'post', 'put', 'delete'}
        if not isinstance(value, Iterable):
            raise TypeError('Expected a list of strings among {allowed}'.format(allowed=allowed_methods))
        if not all(method in allowed_methods for method in value):
            raise TypeError('Unexpected method in auto_refresh_token, accepted methods are {allowed}'.format(allowed=allowed_methods))

        self._auto_refresh_token = value

    def __fetch_all(self, url, query=None):
        '''Wrapper function to paginate GET requests

        :param url: The url on which the query is executed
        :param query: Existing query parameters (optional)

        :return: Combined results of paginated queries
        '''
        results = []

        # initalize query if it was called with None
        if not query:
            query = {}
        page = 0
        query['max'] = self.PAGE_SIZE

        # fetch until we can
        while True:
            query['first'] = page*self.PAGE_SIZE
            partial_results = raise_error_from_response(
                self.raw_get(url, **query),
                KeycloakGetError)
            if not partial_results:
                break
            results.extend(partial_results)
            if len(partial_results) < query['max']:
                break
            page += 1
        return results

    def __fetch_paginated(self, url, query=None):
        query = query or {}

        return raise_error_from_response(
            self.raw_get(url, **query),
            KeycloakGetError)

    def import_realm(self, payload):
        """
        Import a new realm from a RealmRepresentation. Realm name must be unique.

        RealmRepresentation
        https://www.keycloak.org/docs-api/8.0/rest-api/index.html#_realmrepresentation

        :param payload: RealmRepresentation

        :return: RealmRepresentation
        """

        data_raw = self.raw_post(URL_ADMIN_REALMS,
                                 data=json.dumps(payload))
        return raise_error_from_response(data_raw, KeycloakGetError, expected_codes=[201])

    def export_realm(self, export_clients=False, export_groups_and_role=False):
        """
        Export the realm configurations in the json format

        RealmRepresentation
        https://www.keycloak.org/docs-api/5.0/rest-api/index.html#_partialexport

        :param export-clients: Skip if not want to export realm clients
        :param export-groups-and-roles: Skip if not want to export realm groups and roles

        :return: realm configurations JSON
        """
        params_path = {"realm-name": self.realm_name, "export-clients": export_clients, "export-groups-and-roles": export_groups_and_role }
        data_raw = self.raw_post(URL_ADMIN_REALM_EXPORT.format(**params_path), data="")
        return raise_error_from_response(data_raw, KeycloakGetError)

    def get_realms(self):
        """
        Lists all realms in Keycloak deployment

        :return: realms list
        """
        data_raw = self.raw_get(URL_ADMIN_REALMS)
        return raise_error_from_response(data_raw, KeycloakGetError)

    def create_realm(self, payload, skip_exists=False):
        """
        Create a realm

        RealmRepresentation:
        https://www.keycloak.org/docs-api/8.0/rest-api/index.html#_realmrepresentation

        :param payload: RealmRepresentation
        :param skip_exists: Skip if Realm already exist.
        :return:  Keycloak server response (RealmRepresentation)
        """

        data_raw = self.raw_post(URL_ADMIN_REALMS,
                                 data=json.dumps(payload))
        return raise_error_from_response(data_raw, KeycloakGetError, expected_codes=[201], skip_exists=skip_exists)

    def update_realm(self, realm_name, payload):
        """
        Update a realm. This wil only update top level attributes and will ignore any user,
        role, or client information in the payload.

        RealmRepresentation:
        https://www.keycloak.org/docs-api/8.0/rest-api/index.html#_realmrepresentation

        :param realm_name: Realm name (not the realm id)
        :param payload: RealmRepresentation
        :return: Http response
        """

        params_path = {"realm-name": realm_name}
        data_raw = self.raw_put(URL_ADMIN_REALM.format(**params_path),
                                data=json.dumps(payload))
        return raise_error_from_response(data_raw, KeycloakGetError, expected_codes=[204])

    def delete_realm(self, realm_name):
        """
        Delete a realm

        :param realm_name: Realm name (not the realm id)
        :return: Http response
        """

        params_path = {"realm-name": realm_name}
        data_raw = self.raw_delete(URL_ADMIN_REALM.format(**params_path))
        return raise_error_from_response(data_raw, KeycloakGetError, expected_codes=[204])

    def get_users(self, query=None):
        """
        Return a list of users, filtered according to query parameters

        UserRepresentation
        https://www.keycloak.org/docs-api/8.0/rest-api/index.html#_userrepresentation

        :param query: Query parameters (optional)
        :return: users list
        """
        query = query or {}
        params_path = {"realm-name": self.realm_name}
        url = URL_ADMIN_USERS.format(**params_path)

        if "first" in query or "max" in query:
            return self.__fetch_paginated(url, query)

        return self.__fetch_all(url, query)

    def create_idp(self, payload):
        """
        Create an ID Provider,

        IdentityProviderRepresentation
        https://www.keycloak.org/docs-api/8.0/rest-api/index.html#_identityproviderrepresentation

        :param: payload: IdentityProviderRepresentation
        """
        params_path = {"realm-name": self.realm_name}
        data_raw = self.raw_post(URL_ADMIN_IDPS.format(**params_path),
                                 data=json.dumps(payload))
        return raise_error_from_response(data_raw, KeycloakGetError, expected_codes=[201])

    def add_mapper_to_idp(self, idp_alias, payload):
        """
        Create an ID Provider,

        IdentityProviderRepresentation
        https://www.keycloak.org/docs-api/8.0/rest-api/index.html#_identityprovidermapperrepresentation

        :param: idp_alias: alias for Idp to add mapper in
        :param: payload: IdentityProviderMapperRepresentation
        """
        params_path = {"realm-name": self.realm_name, "idp-alias": idp_alias}
        data_raw = self.raw_post(URL_ADMIN_IDP_MAPPERS.format(**params_path),
                                 data=json.dumps(payload))
        return raise_error_from_response(data_raw, KeycloakGetError, expected_codes=[201])

    def get_idps(self):
        """
        Returns a list of ID Providers,

        IdentityProviderRepresentation
        https://www.keycloak.org/docs-api/8.0/rest-api/index.html#_identityproviderrepresentation

        :return: array IdentityProviderRepresentation
        """
        params_path = {"realm-name": self.realm_name}
        data_raw = self.raw_get(URL_ADMIN_IDPS.format(**params_path))
        return raise_error_from_response(data_raw, KeycloakGetError)

    def delete_idp(self, idp_alias):
        """
        Deletes ID Provider,

        :param: idp_alias: idp alias name
        """
        params_path = {"realm-name": self.realm_name, "alias": idp_alias}
        data_raw = self.raw_delete(URL_ADMIN_IDP.format(**params_path))
        return raise_error_from_response(data_raw, KeycloakGetError, expected_codes=[204])

    def create_user(self, payload, exist_ok=True):
        """
        Create a new user. Username must be unique

        UserRepresentation
        https://www.keycloak.org/docs-api/8.0/rest-api/index.html#_userrepresentation

        :param payload: UserRepresentation
        :param exist_ok: If False, raise KeycloakGetError if username already exists. Otherwise, return existing user ID.

        :return: UserRepresentation
        """
        params_path = {"realm-name": self.realm_name}

        if exist_ok:
            exists = self.get_user_id(username=payload['username'])

            if exists is not None:
                return str(exists)

        data_raw = self.raw_post(URL_ADMIN_USERS.format(**params_path),
                                 data=json.dumps(payload))
        raise_error_from_response(data_raw, KeycloakGetError, expected_codes=[201])
        _last_slash_idx = data_raw.headers['Location'].rindex('/')
        return data_raw.headers['Location'][_last_slash_idx + 1:]

    def users_count(self):
        """
        User counter

        :return: counter
        """
        params_path = {"realm-name": self.realm_name}
        data_raw = self.raw_get(URL_ADMIN_USERS_COUNT.format(**params_path))
        return raise_error_from_response(data_raw, KeycloakGetError)

    def get_user_id(self, username):
        """
        Get internal keycloak user id from username
        This is required for further actions against this user.

        UserRepresentation
        https://www.keycloak.org/docs-api/8.0/rest-api/index.html#_userrepresentation

        :param username: id in UserRepresentation

        :return: user_id
        """
        lower_user_name = username.lower()
        users = self.get_users(query={"search": lower_user_name})
        return next((user["id"] for user in users if user["username"] == lower_user_name), None)

    def get_user(self, user_id):
        """
        Get representation of the user

        :param user_id: User id

        UserRepresentation
        https://www.keycloak.org/docs-api/8.0/rest-api/index.html#_userrepresentation

        :return: UserRepresentation
        """
        params_path = {"realm-name": self.realm_name, "id": user_id}
        data_raw = self.raw_get(URL_ADMIN_USER.format(**params_path))
        return raise_error_from_response(data_raw, KeycloakGetError)

    def get_user_groups(self, user_id):
        """
        Returns a list of groups of which the user is a member

        :param user_id: User id

        :return: user groups list
        """
        params_path = {"realm-name": self.realm_name, "id": user_id}
        data_raw = self.raw_get(URL_ADMIN_USER_GROUPS.format(**params_path))
        return raise_error_from_response(data_raw, KeycloakGetError)

    def update_user(self, user_id, payload):
        """
        Update the user

        :param user_id: User id
        :param payload: UserRepresentation

        :return: Http response
        """
        params_path = {"realm-name": self.realm_name, "id": user_id}
        data_raw = self.raw_put(URL_ADMIN_USER.format(**params_path),
                                data=json.dumps(payload))
        return raise_error_from_response(data_raw, KeycloakGetError, expected_codes=[204])

    def delete_user(self, user_id):
        """
        Delete the user

        :param user_id: User id

        :return: Http response
        """
        params_path = {"realm-name": self.realm_name, "id": user_id}
        data_raw = self.raw_delete(URL_ADMIN_USER.format(**params_path))
        return raise_error_from_response(data_raw, KeycloakGetError, expected_codes=[204])

    def set_user_password(self, user_id, password, temporary=True):
        """
        Set up a password for the user. If temporary is True, the user will have to reset
        the temporary password next time they log in.

        https://www.keycloak.org/docs-api/8.0/rest-api/#_users_resource
        https://www.keycloak.org/docs-api/8.0/rest-api/#_credentialrepresentation

        :param user_id: User id
        :param password: New password
        :param temporary: True if password is temporary

        :return:
        """
        payload = {"type": "password", "temporary": temporary, "value": password}
        params_path = {"realm-name": self.realm_name, "id": user_id}
        data_raw = self.raw_put(URL_ADMIN_RESET_PASSWORD.format(**params_path),
                                data=json.dumps(payload))
        return raise_error_from_response(data_raw, KeycloakGetError, expected_codes=[204])

    def get_credentials(self, user_id):
        """
        Returns a list of credential belonging to the user.

        CredentialRepresentation
        https://www.keycloak.org/docs-api/8.0/rest-api/index.html#_credentialrepresentation

        :param: user_id: user id
        :return: Keycloak server response (CredentialRepresentation)
        """
        params_path = {"realm-name": self.realm_name, "id": user_id}
        data_raw = self.raw_get(URL_ADMIN_USER_CREDENTIALS.format(**params_path))
        return raise_error_from_response(data_raw, KeycloakGetError)

    def get_credential(self, user_id, credential_id):
        """
        Get credential of the user.

        CredentialRepresentation
        https://www.keycloak.org/docs-api/8.0/rest-api/index.html#_credentialrepresentation

        :param: user_id: user id
        :param: credential_id: credential id
        :return: Keycloak server response (ClientRepresentation)
        """
        params_path = {"realm-name": self.realm_name, "id": user_id, "credential_id": credential_id}
        data_raw = self.raw_get(URL_ADMIN_USER_CREDENTIAL.format(**params_path))
        return raise_error_from_response(data_raw, KeycloakGetError)

    def delete_credential(self, user_id, credential_id):
        """
        Delete credential of the user.

        CredentialRepresentation
        https://www.keycloak.org/docs-api/8.0/rest-api/index.html#_credentialrepresentation

        :param: user_id: user id
        :param: credential_id: credential id
        :return: Keycloak server response (ClientRepresentation)
        """
        params_path = {"realm-name": self.realm_name, "id": user_id, "credential_id": credential_id}
        data_raw = self.raw_delete(URL_ADMIN_USER_CREDENTIAL.format(**params_path))
        return raise_error_from_response(data_raw, KeycloakGetError)

    def logout(self, user_id):
        """
        Logs out user.

        https://www.keycloak.org/docs-api/8.0/rest-api/index.html#_logout

        :param user_id: User id
        :return:
        """
        params_path = {"realm-name": self.realm_name, "id": user_id}
        data_raw = self.raw_post(URL_ADMIN_USER_LOGOUT.format(**params_path), data="")
        return raise_error_from_response(data_raw, KeycloakGetError, expected_codes=[204])

    def consents_user(self, user_id):
        """
        Get consents granted by the user

        :param user_id: User id

        :return: consents
        """
        params_path = {"realm-name": self.realm_name, "id": user_id}
        data_raw = self.raw_get(URL_ADMIN_USER_CONSENTS.format(**params_path))
        return raise_error_from_response(data_raw, KeycloakGetError)

    def get_user_social_logins(self, user_id):
        """
        Returns a list of federated identities/social logins of which the user has been associated with
        :param user_id: User id
        :return: federated identities list
        """
        params_path = {"realm-name": self.realm_name, "id": user_id}
        data_raw = self.raw_get(URL_ADMIN_USER_FEDERATED_IDENTITIES.format(**params_path))
        return raise_error_from_response(data_raw, KeycloakGetError)

    def add_user_social_login(self, user_id, provider_id, provider_userid, provider_username):

        """
        Add a federated identity / social login provider to the user
        :param user_id: User id
        :param provider_id: Social login provider id
        :param provider_userid: userid specified by the provider
        :param provider_username: username specified by the provider
        :return:
        """
        payload = {"identityProvider": provider_id, "userId": provider_userid, "userName": provider_username}
        params_path = {"realm-name": self.realm_name, "id": user_id, "provider": provider_id}
        data_raw = self.raw_post(URL_ADMIN_USER_FEDERATED_IDENTITY.format(**params_path), data=json.dumps(payload))

    def delete_user_social_login(self, user_id, provider_id):

        """
        Delete a federated identity / social login provider from the user
        :param user_id: User id
        :param provider_id: Social login provider id
        :return:
        """
        params_path = {"realm-name": self.realm_name, "id": user_id, "provider": provider_id}
        data_raw = self.raw_delete(URL_ADMIN_USER_FEDERATED_IDENTITY.format(**params_path))
        return raise_error_from_response(data_raw, KeycloakGetError, expected_codes=[204])

    def send_update_account(self, user_id, payload, client_id=None, lifespan=None, redirect_uri=None):
        """
        Send an update account email to the user. An email contains a
        link the user can click to perform a set of required actions.

        :param user_id: User id
        :param payload: A list of actions for the user to complete
        :param client_id: Client id (optional)
        :param lifespan: Number of seconds after which the generated token expires (optional)
        :param redirect_uri: The redirect uri (optional)

        :return:
        """
        params_path = {"realm-name": self.realm_name, "id": user_id}
        params_query = {"client_id": client_id, "lifespan": lifespan, "redirect_uri": redirect_uri}
        data_raw = self.raw_put(URL_ADMIN_SEND_UPDATE_ACCOUNT.format(**params_path),
                                data=json.dumps(payload), **params_query)
        return raise_error_from_response(data_raw, KeycloakGetError)

    def send_verify_email(self, user_id, client_id=None, redirect_uri=None):
        """
        Send a update account email to the user An email contains a
        link the user can click to perform a set of required actions.

        :param user_id: User id
        :param client_id: Client id (optional)
        :param redirect_uri: Redirect uri (optional)

        :return:
        """
        params_path = {"realm-name": self.realm_name, "id": user_id}
        params_query = {"client_id": client_id, "redirect_uri": redirect_uri}
        data_raw = self.raw_put(URL_ADMIN_SEND_VERIFY_EMAIL.format(**params_path),
                                data={}, **params_query)
        return raise_error_from_response(data_raw, KeycloakGetError)

    def get_sessions(self, user_id):
        """
        Get sessions associated with the user

        :param user_id:  id of user

        UserSessionRepresentation
        https://www.keycloak.org/docs-api/8.0/rest-api/index.html#_usersessionrepresentation

        :return: UserSessionRepresentation
        """
        params_path = {"realm-name": self.realm_name, "id": user_id}
        data_raw = self.raw_get(URL_ADMIN_GET_SESSIONS.format(**params_path))
        return raise_error_from_response(data_raw, KeycloakGetError)

    def get_server_info(self):
        """
        Get themes, social providers, auth providers, and event listeners available on this server

        ServerInfoRepresentation
        https://www.keycloak.org/docs-api/8.0/rest-api/index.html#_serverinforepresentation

        :return: ServerInfoRepresentation
        """
        data_raw = self.raw_get(URL_ADMIN_SERVER_INFO)
        return raise_error_from_response(data_raw, KeycloakGetError)

    def get_groups(self, query=None):
        """
        Returns a list of groups belonging to the realm

        GroupRepresentation
        https://www.keycloak.org/docs-api/8.0/rest-api/#_grouprepresentation

        :return: array GroupRepresentation
        """
        query = query or {}
        params_path = {"realm-name": self.realm_name}
        url = URL_ADMIN_USERS.format(**params_path)

        if "first" in query or "max" in query:
            return self.__fetch_paginated(url, query)

        return self.__fetch_all(url, query)

    def get_group(self, group_id):
        """
        Get group by id. Returns full group details

        GroupRepresentation
        https://www.keycloak.org/docs-api/8.0/rest-api/#_grouprepresentation

        :param group_id: The group id
        :return: Keycloak server response (GroupRepresentation)
        """
        params_path = {"realm-name": self.realm_name, "id": group_id}
        data_raw = self.raw_get(URL_ADMIN_GROUP.format(**params_path))
        return raise_error_from_response(data_raw, KeycloakGetError)

    def get_subgroups(self, group, path):
        """
        Utility function to iterate through nested group structures

        GroupRepresentation
        https://www.keycloak.org/docs-api/8.0/rest-api/#_grouprepresentation

        :param name: group (GroupRepresentation)
        :param path: group path (string)

        :return: Keycloak server response (GroupRepresentation)
        """

        for subgroup in group["subGroups"]:
            if subgroup['path'] == path:
                return subgroup
            elif subgroup["subGroups"]:
                for subgroup in group["subGroups"]:
                    result = self.get_subgroups(subgroup, path)
                    if result:
                        return result
        # went through the tree without hits
        return None

    def get_group_members(self, group_id, **query):
        """
        Get members by group id. Returns group members

        GroupRepresentation
        https://www.keycloak.org/docs-api/8.0/rest-api/#_userrepresentation

        :param group_id: The group id
        :param query: Additional query parameters (see https://www.keycloak.org/docs-api/8.0/rest-api/index.html#_getmembers)
        :return: Keycloak server response (UserRepresentation)
        """
        params_path = {"realm-name": self.realm_name, "id": group_id}
        url = URL_ADMIN_USERS.format(**params_path)

        if "first" in query or "max" in query:
            return self.__fetch_paginated(url, query)

        return self.__fetch_all(url, query)

    def get_group_by_path(self, path, search_in_subgroups=False):
        """
        Get group id based on name or path.
        A straight name or path match with a top-level group will return first.
        Subgroups are traversed, the first to match path (or name with path) is returned.

        GroupRepresentation
        https://www.keycloak.org/docs-api/8.0/rest-api/#_grouprepresentation

        :param path: group path
        :param search_in_subgroups: True if want search in the subgroups
        :return: Keycloak server response (GroupRepresentation)
        """

        groups = self.get_groups()

        # TODO: Review this code is necessary
        for group in groups:
            if group['path'] == path:
                return group
            elif search_in_subgroups and group["subGroups"]:
                for group in group["subGroups"]:
                    if group['path'] == path:
                        return group
                    res = self.get_subgroups(group, path)
                    if res != None:
                        return res
        return None

    def create_group(self, payload, parent=None, skip_exists=False):
        """
        Creates a group in the Realm

        :param payload: GroupRepresentation
        :param parent: parent group's id. Required to create a sub-group.
        :param skip_exists: If true then do not raise an error if it already exists

        GroupRepresentation
        https://www.keycloak.org/docs-api/8.0/rest-api/#_grouprepresentation

        :return: Http response
        """

        if parent is None:
            params_path = {"realm-name": self.realm_name}
            data_raw = self.raw_post(URL_ADMIN_GROUPS.format(**params_path),
                                     data=json.dumps(payload))
        else:
            params_path = {"realm-name": self.realm_name, "id": parent, }
            data_raw = self.raw_post(URL_ADMIN_GROUP_CHILD.format(**params_path),
                                     data=json.dumps(payload))

        return raise_error_from_response(data_raw, KeycloakGetError, expected_codes=[201], skip_exists=skip_exists)

    def update_group(self, group_id, payload):
        """
        Update group, ignores subgroups.

        :param group_id: id of group
        :param payload: GroupRepresentation with updated information.

        GroupRepresentation
        https://www.keycloak.org/docs-api/8.0/rest-api/#_grouprepresentation

        :return: Http response
        """

        params_path = {"realm-name": self.realm_name, "id": group_id}
        data_raw = self.raw_put(URL_ADMIN_GROUP.format(**params_path),
                                data=json.dumps(payload))
        return raise_error_from_response(data_raw, KeycloakGetError, expected_codes=[204])

    def group_set_permissions(self, group_id, enabled=True):
        """
        Enable/Disable permissions for a group. Cannot delete group if disabled

        :param group_id: id of group
        :param enabled: boolean
        :return: Keycloak server response
        """

        params_path = {"realm-name": self.realm_name, "id": group_id}
        data_raw = self.raw_put(URL_ADMIN_GROUP_PERMISSIONS.format(**params_path),
                                data=json.dumps({"enabled": enabled}))
        return raise_error_from_response(data_raw, KeycloakGetError)

    def group_user_add(self, user_id, group_id):
        """
        Add user to group (user_id and group_id)

        :param user_id:  id of user
        :param group_id:  id of group to add to
        :return: Keycloak server response
        """

        params_path = {"realm-name": self.realm_name, "id": user_id, "group-id": group_id}
        data_raw = self.raw_put(URL_ADMIN_USER_GROUP.format(**params_path), data=None)
        return raise_error_from_response(data_raw, KeycloakGetError, expected_codes=[204])

    def group_user_remove(self, user_id, group_id):
        """
        Remove user from group (user_id and group_id)

        :param user_id:  id of user
        :param group_id:  id of group to remove from
        :return: Keycloak server response
        """

        params_path = {"realm-name": self.realm_name, "id": user_id, "group-id": group_id}
        data_raw = self.raw_delete(URL_ADMIN_USER_GROUP.format(**params_path))
        return raise_error_from_response(data_raw, KeycloakGetError, expected_codes=[204])

    def delete_group(self, group_id):
        """
        Deletes a group in the Realm

        :param group_id:  id of group to delete
        :return: Keycloak server response
        """

        params_path = {"realm-name": self.realm_name, "id": group_id}
        data_raw = self.raw_delete(URL_ADMIN_GROUP.format(**params_path))
        return raise_error_from_response(data_raw, KeycloakGetError, expected_codes=[204])

    def get_clients(self):
        """
        Returns a list of clients belonging to the realm

        ClientRepresentation
        https://www.keycloak.org/docs-api/8.0/rest-api/index.html#_clientrepresentation

        :return: Keycloak server response (ClientRepresentation)
        """

        params_path = {"realm-name": self.realm_name}
        data_raw = self.raw_get(URL_ADMIN_CLIENTS.format(**params_path))
        return raise_error_from_response(data_raw, KeycloakGetError)

    def get_client(self, client_id):
        """
        Get representation of the client

        ClientRepresentation
        https://www.keycloak.org/docs-api/8.0/rest-api/index.html#_clientrepresentation

        :param client_id:  id of client (not client-id)
        :return: Keycloak server response (ClientRepresentation)
        """

        params_path = {"realm-name": self.realm_name, "id": client_id}
        data_raw = self.raw_get(URL_ADMIN_CLIENT.format(**params_path))
        return raise_error_from_response(data_raw, KeycloakGetError)

    def get_client_id(self, client_name):
        """
        Get internal keycloak client id from client-id.
        This is required for further actions against this client.

        :param client_name: name in ClientRepresentation
        https://www.keycloak.org/docs-api/8.0/rest-api/index.html#_clientrepresentation
        :return: client_id (uuid as string)
        """

        clients = self.get_clients()

        for client in clients:
            if client_name == client.get('name') or client_name == client.get('clientId'):
                return client["id"]

        return None

    def get_client_authz_settings(self, client_id):
        """
        Get authorization json from client.

        :param client_id: id in ClientRepresentation
        https://www.keycloak.org/docs-api/8.0/rest-api/index.html#_clientrepresentation
        :return: Keycloak server response
        """

        params_path = {"realm-name": self.realm_name, "id": client_id}
        data_raw = self.raw_get(URL_ADMIN_CLIENT_AUTHZ_SETTINGS.format(**params_path))
        return data_raw

    def create_client_authz_resource(self, client_id, payload, skip_exists=False):
        """
        Create resources of client.

        :param client_id: id in ClientRepresentation
        https://www.keycloak.org/docs-api/8.0/rest-api/index.html#_clientrepresentation
        :param payload: ResourceRepresentation
        https://www.keycloak.org/docs-api/12.0/rest-api/index.html#_resourcerepresentation

        :return: Keycloak server response
        """

        params_path = {"realm-name": self.realm_name,
                    "id": client_id}

        data_raw = self.raw_post(URL_ADMIN_CLIENT_AUTHZ_RESOURCES.format(**params_path),
                                        data=json.dumps(payload))
        return raise_error_from_response(data_raw, KeycloakGetError, expected_codes=[201], skip_exists=skip_exists)

    def get_client_authz_resources(self, client_id):
        """
        Get resources from client.

        :param client_id: id in ClientRepresentation
        https://www.keycloak.org/docs-api/8.0/rest-api/index.html#_clientrepresentation
        :return: Keycloak server response
        """

        params_path = {"realm-name": self.realm_name, "id": client_id}
        data_raw = self.raw_get(URL_ADMIN_CLIENT_AUTHZ_RESOURCES.format(**params_path))
        return raise_error_from_response(data_raw, KeycloakGetError)

    def create_client_authz_role_based_policy(self, client_id, payload, skip_exists=False):
        """
        Create role-based policy of client.

        :param client_id: id in ClientRepresentation
        https://www.keycloak.org/docs-api/8.0/rest-api/index.html#_clientrepresentation
        :param payload: No Document
        payload example:
        payload={
            "type": "role",
            "logic": "POSITIVE",
            "decisionStrategy": "UNANIMOUS",
            "name": "Policy-1",
            "roles": [
                {
                "id": id
                }
            ]
        }

        :return: Keycloak server response
        """

        params_path = {"realm-name": self.realm_name,
                    "id": client_id}

        data_raw = self.raw_post(URL_ADMIN_CLIENT_AUTHZ_ROLE_BASED_POLICY.format(**params_path),
                                        data=json.dumps(payload))
        return raise_error_from_response(data_raw, KeycloakGetError, expected_codes=[201], skip_exists=skip_exists)

    def create_client_authz_resource_based_permission(self, client_id, payload, skip_exists=False):
        """
        Create resource-based permission of client.

        :param client_id: id in ClientRepresentation
        https://www.keycloak.org/docs-api/8.0/rest-api/index.html#_clientrepresentation
        :param payload: PolicyRepresentation
        https://www.keycloak.org/docs-api/12.0/rest-api/index.html#_policyrepresentation
        payload example:
        payload={
            "type": "resource",
            "logic": "POSITIVE",
            "decisionStrategy": "UNANIMOUS",
            "name": "Permission-Name",
            "resources": [
                resource_id
            ],
            "policies": [
                policy_id
            ]

        :return: Keycloak server response
        """

        params_path = {"realm-name": self.realm_name,
                    "id": client_id}

        data_raw = self.raw_post(URL_ADMIN_CLIENT_AUTHZ_RESOURCE_BASED_PERMISSION.format(**params_path),
                                        data=json.dumps(payload))
        return raise_error_from_response(data_raw, KeycloakGetError, expected_codes=[201], skip_exists=skip_exists)

    def get_client_authz_policies(self, client_id):
        """
        Get policies from client.

        :param client_id: id in ClientRepresentation
        https://www.keycloak.org/docs-api/8.0/rest-api/index.html#_clientrepresentation
        :param payload: PolicyRepresentation
        https://www.keycloak.org/docs-api/12.0/rest-api/index.html#_policyrepresentation

        :return: Keycloak server response
        """
        
        params_path = {"realm-name": self.realm_name, "id": client_id}
        params_query = {"first": 0, "max": 20, "permission": False}
        data_raw = self.raw_get(URL_ADMIN_CLIENT_AUTHZ_POLICIES.format(**params_path), **params_query)
        return raise_error_from_response(data_raw, KeycloakGetError)

    def get_client_service_account_user(self, client_id):
        """
        Get service account user from client.

        :param client_id: id in ClientRepresentation
        https://www.keycloak.org/docs-api/8.0/rest-api/index.html#_clientrepresentation
        :return: UserRepresentation
        """

        params_path = {"realm-name": self.realm_name, "id": client_id}
        data_raw = self.raw_get(URL_ADMIN_CLIENT_SERVICE_ACCOUNT_USER.format(**params_path))
        return raise_error_from_response(data_raw, KeycloakGetError)

    def create_client(self, payload, skip_exists=False):
        """
        Create a client

        ClientRepresentation: https://www.keycloak.org/docs-api/8.0/rest-api/index.html#_clientrepresentation

        :param skip_exists: If true then do not raise an error if client already exists
        :param payload: ClientRepresentation
        :return:  Keycloak server response (UserRepresentation)
        """

        params_path = {"realm-name": self.realm_name}
        data_raw = self.raw_post(URL_ADMIN_CLIENTS.format(**params_path),
                                 data=json.dumps(payload))
        return raise_error_from_response(data_raw, KeycloakGetError, expected_codes=[201], skip_exists=skip_exists)

    def update_client(self, client_id, payload):
        """
        Update a client

        :param client_id: Client id
        :param payload: ClientRepresentation

        :return: Http response
        """
        params_path = {"realm-name": self.realm_name, "id": client_id}
        data_raw = self.raw_put(URL_ADMIN_CLIENT.format(**params_path),
                                           data=json.dumps(payload))
        return raise_error_from_response(data_raw, KeycloakGetError, expected_codes=[204])

    def delete_client(self, client_id):
        """
        Get representation of the client

        ClientRepresentation
        https://www.keycloak.org/docs-api/8.0/rest-api/index.html#_clientrepresentation

        :param client_id: keycloak client id (not oauth client-id)
        :return: Keycloak server response (ClientRepresentation)
        """

        params_path = {"realm-name": self.realm_name, "id": client_id}
        data_raw = self.raw_delete(URL_ADMIN_CLIENT.format(**params_path))
        return raise_error_from_response(data_raw, KeycloakGetError, expected_codes=[204])

    def get_client_installation_provider(self, client_id, provider_id):
        """
        Get content for given installation provider

        Related documentation:
        https://www.keycloak.org/docs-api/5.0/rest-api/index.html#_clients_resource

        Possible provider_id list available in the ServerInfoRepresentation#clientInstallations
        https://www.keycloak.org/docs-api/5.0/rest-api/index.html#_serverinforepresentation

        :param client_id: Client id
        :param provider_id: provider id to specify response format
        """

        params_path = {"realm-name": self.realm_name, "id": client_id, "provider-id": provider_id}
        data_raw = self.raw_get(URL_ADMIN_CLIENT_INSTALLATION_PROVIDER.format(**params_path))
        return raise_error_from_response(data_raw, KeycloakGetError, expected_codes=[200])

    def get_realm_roles(self):
        """
        Get all roles for the realm or client

        RoleRepresentation
        https://www.keycloak.org/docs-api/8.0/rest-api/index.html#_rolerepresentation

        :return: Keycloak server response (RoleRepresentation)
        """

        params_path = {"realm-name": self.realm_name}
        data_raw = self.raw_get(URL_ADMIN_REALM_ROLES.format(**params_path))
        return raise_error_from_response(data_raw, KeycloakGetError)

    def get_realm_role_members(self, role_name, **query):
        """
        Get role members of realm by role name.
        :param role_name: Name of the role.
        :param query: Additional Query parameters (see https://www.keycloak.org/docs-api/11.0/rest-api/index.html#_roles_resource)
        :return: Keycloak Server Response (UserRepresentation)
        """
        params_path = {"realm-name": self.realm_name, "role-name":role_name}
        return self.__fetch_all(URL_ADMIN_REALM_ROLES_MEMBERS.format(**params_path), query)

    def get_client_roles(self, client_id):
        """
        Get all roles for the client

        :param client_id: id of client (not client-id)

        RoleRepresentation
        https://www.keycloak.org/docs-api/8.0/rest-api/index.html#_rolerepresentation

        :return: Keycloak server response (RoleRepresentation)
        """

        params_path = {"realm-name": self.realm_name, "id": client_id}
        data_raw = self.raw_get(URL_ADMIN_CLIENT_ROLES.format(**params_path))
        return raise_error_from_response(data_raw, KeycloakGetError)

    def get_client_role(self, client_id, role_name):
        """
        Get client role id by name
        This is required for further actions with this role.

        :param client_id: id of client (not client-id)
        :param role_name: role’s name (not id!)

        RoleRepresentation
        https://www.keycloak.org/docs-api/8.0/rest-api/index.html#_rolerepresentation

        :return: role_id
        """
        params_path = {"realm-name": self.realm_name, "id": client_id, "role-name": role_name}
        data_raw = self.raw_get(URL_ADMIN_CLIENT_ROLE.format(**params_path))
        return raise_error_from_response(data_raw, KeycloakGetError)

    def get_client_role_id(self, client_id, role_name):
        """
        Warning: Deprecated

        Get client role id by name
        This is required for further actions with this role.

        :param client_id: id of client (not client-id)
        :param role_name: role’s name (not id!)

        RoleRepresentation
        https://www.keycloak.org/docs-api/8.0/rest-api/index.html#_rolerepresentation

        :return: role_id
        """
        role = self.get_client_role(client_id, role_name)
        return role.get("id")

    def create_client_role(self, client_role_id, payload, skip_exists=False):
        """
        Create a client role

        RoleRepresentation
        https://www.keycloak.org/docs-api/8.0/rest-api/index.html#_rolerepresentation

        :param client_role_id: id of client (not client-id)
        :param payload: RoleRepresentation
        :param skip_exists: If true then do not raise an error if client role already exists
        :return: Keycloak server response (RoleRepresentation)
        """

        params_path = {"realm-name": self.realm_name, "id": client_role_id}
        data_raw = self.raw_post(URL_ADMIN_CLIENT_ROLES.format(**params_path),
                                 data=json.dumps(payload))
        return raise_error_from_response(data_raw, KeycloakGetError, expected_codes=[201], skip_exists=skip_exists)

    def add_composite_client_roles_to_role(self, client_role_id, role_name, roles):
        """
        Add composite roles to client role

        :param client_role_id: id of client (not client-id)
        :param role_name: The name of the role
        :param roles: roles list or role (use RoleRepresentation) to be updated
        :return Keycloak server response
        """

        payload = roles if isinstance(roles, list) else [roles]
        params_path = {"realm-name": self.realm_name, "id": client_role_id, "role-name": role_name}
        data_raw = self.raw_post(URL_ADMIN_CLIENT_ROLES_COMPOSITE_CLIENT_ROLE.format(**params_path),
                                 data=json.dumps(payload))
        return raise_error_from_response(data_raw, KeycloakGetError, expected_codes=[204])

    def delete_client_role(self, client_role_id, role_name):
        """
        Delete a client role

        RoleRepresentation
        https://www.keycloak.org/docs-api/8.0/rest-api/index.html#_rolerepresentation

        :param client_role_id: id of client (not client-id)
        :param role_name: role’s name (not id!)
        """
        params_path = {"realm-name": self.realm_name, "id": client_role_id, "role-name": role_name}
        data_raw = self.raw_delete(URL_ADMIN_CLIENT_ROLE.format(**params_path))
        return raise_error_from_response(data_raw, KeycloakGetError, expected_codes=[204])

    def assign_client_role(self, user_id, client_id, roles):
        """
        Assign a client role to a user

        :param user_id: id of user
        :param client_id: id of client (not client-id)
        :param roles: roles list or role (use RoleRepresentation)
        :return Keycloak server response
        """

        payload = roles if isinstance(roles, list) else [roles]
        params_path = {"realm-name": self.realm_name, "id": user_id, "client-id": client_id}
        data_raw = self.raw_post(URL_ADMIN_USER_CLIENT_ROLES.format(**params_path),
                                 data=json.dumps(payload))
        return raise_error_from_response(data_raw, KeycloakGetError, expected_codes=[204])

    def get_client_role_members(self, client_id, role_name, **query):
        """
        Get members by client role .
        :param client_id: The client id
        :param role_name: the name of role to be queried.
        :param query: Additional query parameters ( see https://www.keycloak.org/docs-api/11.0/rest-api/index.html#_clients_resource)
        :return: Keycloak server response (UserRepresentation)
        """
        params_path = {"realm-name": self.realm_name, "id":client_id, "role-name":role_name}
        return self.__fetch_all(URL_ADMIN_CLIENT_ROLE_MEMBERS.format(**params_path) , query)


    def create_realm_role(self, payload, skip_exists=False):
        """
        Create a new role for the realm or client

        :param payload: The role (use RoleRepresentation)
        :param skip_exists: If true then do not raise an error if realm role already exists
        :return Keycloak server response
        """

        params_path = {"realm-name": self.realm_name}
        data_raw = self.raw_post(URL_ADMIN_REALM_ROLES.format(**params_path),
                                            data=json.dumps(payload))
        return raise_error_from_response(data_raw, KeycloakGetError, expected_codes=[201], skip_exists=skip_exists)

    def get_realm_role(self, role_name):
        """
        Get realm role by role name
        :param role_name: role's name, not id!

        RoleRepresentation
        https://www.keycloak.org/docs-api/8.0/rest-api/index.html#_rolerepresentation
        :return: role_id
        """
        params_path = {"realm-name": self.realm_name, "role-name": role_name}
        data_raw = self.raw_get(URL_ADMIN_REALM_ROLES_ROLE_BY_NAME.format(**params_path))
        return raise_error_from_response(data_raw, KeycloakGetError)

    def update_realm_role(self, role_name, payload):
        """
        Update a role for the realm by name
        :param role_name: The name of the role to be updated
        :param payload: The role (use RoleRepresentation)
        :return Keycloak server response
        """

        params_path = {"realm-name": self.realm_name, "role-name": role_name}
        data_raw = self.connection.raw_put(URL_ADMIN_REALM_ROLES_ROLE_BY_NAME.format(**params_path),
                                            data=json.dumps(payload))
        return raise_error_from_response(data_raw, KeycloakGetError, expected_codes=[204])

    def delete_realm_role(self, role_name):
        """
        Delete a role for the realm by name
        :param payload: The role name {'role-name':'name-of-the-role'}
        :return Keycloak server response
        """

        params_path = {"realm-name": self.realm_name, "role-name": role_name}
        data_raw = self.connection.raw_delete(
            URL_ADMIN_REALM_ROLES_ROLE_BY_NAME.format(**params_path))
        return raise_error_from_response(data_raw, KeycloakGetError, expected_codes=[204])

    def add_composite_realm_roles_to_role(self, role_name, roles):
        """
        Add composite roles to the role

        :param role_name: The name of the role
        :param roles: roles list or role (use RoleRepresentation) to be updated
        :return Keycloak server response
        """

        payload = roles if isinstance(roles, list) else [roles]
        params_path = {"realm-name": self.realm_name, "role-name": role_name}
        data_raw = self.raw_post(
            URL_ADMIN_REALM_ROLES_COMPOSITE_REALM_ROLE.format(**params_path),
            data=json.dumps(payload))
        return raise_error_from_response(data_raw, KeycloakGetError,
                                         expected_codes=[204])

    def remove_composite_realm_roles_to_role(self, role_name, roles):
        """
        Remove composite roles from the role

        :param role_name: The name of the role
        :param roles: roles list or role (use RoleRepresentation) to be removed
        :return Keycloak server response
        """

        payload = roles if isinstance(roles, list) else [roles]
        params_path = {"realm-name": self.realm_name, "role-name": role_name}
        data_raw = self.raw_delete(
            URL_ADMIN_REALM_ROLES_COMPOSITE_REALM_ROLE.format(**params_path),
            data=json.dumps(payload))
        return raise_error_from_response(data_raw, KeycloakGetError,
                                         expected_codes=[204])

    def get_composite_realm_roles_of_role(self, role_name):
        """
        Get composite roles of the role

        :param role_name: The name of the role
        :return Keycloak server response (array RoleRepresentation)
        """

        params_path = {"realm-name": self.realm_name, "role-name": role_name}
        data_raw = self.raw_get(
            URL_ADMIN_REALM_ROLES_COMPOSITE_REALM_ROLE.format(**params_path))
        return raise_error_from_response(data_raw, KeycloakGetError)

    def assign_realm_roles(self, user_id, roles):
        """
        Assign realm roles to a user

        :param user_id: id of user
        :param roles: roles list or role (use RoleRepresentation)
        :return Keycloak server response
        """

        payload = roles if isinstance(roles, list) else [roles]
        params_path = {"realm-name": self.realm_name, "id": user_id}
        data_raw = self.raw_post(URL_ADMIN_USER_REALM_ROLES.format(**params_path),
                                 data=json.dumps(payload))
        return raise_error_from_response(data_raw, KeycloakGetError, expected_codes=[204])

    def delete_realm_roles_of_user(self, user_id, roles):
        """
        Deletes realm roles of a user

        :param user_id: id of user
        :param roles: roles list or role (use RoleRepresentation)
        :return Keycloak server response
        """

        payload = roles if isinstance(roles, list) else [roles]
        params_path = {"realm-name": self.realm_name, "id": user_id}
        data_raw = self.raw_delete(URL_ADMIN_USER_REALM_ROLES.format(**params_path),
                                   data=json.dumps(payload))
        return raise_error_from_response(data_raw, KeycloakGetError, expected_codes=[204])

    def get_realm_roles_of_user(self, user_id):
        """
        Get all realm roles for a user.

        :param user_id: id of user
        :return: Keycloak server response (array RoleRepresentation)
        """

        params_path = {"realm-name": self.realm_name, "id": user_id}
        data_raw = self.raw_get(URL_ADMIN_USER_REALM_ROLES.format(**params_path))
        return raise_error_from_response(data_raw, KeycloakGetError)

    def assign_group_realm_roles(self, group_id, roles):
        """
        Assign realm roles to a group

        :param group_id: id of groupp
        :param roles: roles list or role (use GroupRoleRepresentation)
        :return Keycloak server response
        """

        payload = roles if isinstance(roles, list) else [roles]
        params_path = {"realm-name": self.realm_name, "id": group_id}
        data_raw = self.raw_post(URL_ADMIN_GROUPS_REALM_ROLES.format(**params_path),
                                 data=json.dumps(payload))
        return raise_error_from_response(data_raw, KeycloakGetError, expected_codes=[204])

    def delete_group_realm_roles(self, group_id, roles):
        """
        Delete realm roles of a group

        :param group_id: id of group
        :param roles: roles list or role (use GroupRoleRepresentation)
        :return Keycloak server response
        """

        payload = roles if isinstance(roles, list) else [roles]
        params_path = {"realm-name": self.realm_name, "id": group_id}
        data_raw = self.raw_delete(URL_ADMIN_GROUPS_REALM_ROLES.format(**params_path),
                                 data=json.dumps(payload))
        return raise_error_from_response(data_raw, KeycloakGetError, expected_codes=[204])

    def get_group_realm_roles(self, group_id):
        """
        Get all realm roles for a group.

        :param user_id: id of the group
        :return: Keycloak server response (array RoleRepresentation)
        """
        params_path = {"realm-name": self.realm_name, "id": group_id}
        data_raw = self.raw_get(URL_ADMIN_GROUPS_REALM_ROLES.format(**params_path))
        return raise_error_from_response(data_raw, KeycloakGetError)

    def assign_group_client_roles(self, group_id, client_id, roles):
        """
        Assign client roles to a group

        :param group_id: id of group
        :param client_id: id of client (not client-id)
        :param roles: roles list or role (use GroupRoleRepresentation)
        :return Keycloak server response
        """

        payload = roles if isinstance(roles, list) else [roles]
        params_path = {"realm-name": self.realm_name, "id": group_id, "client-id": client_id}
        data_raw = self.raw_post(URL_ADMIN_GROUPS_CLIENT_ROLES.format(**params_path),
                                 data=json.dumps(payload))
        return raise_error_from_response(data_raw, KeycloakGetError, expected_codes=[204])

    def get_group_client_roles(self, group_id, client_id):
        """
        Get client roles of a group

        :param group_id: id of group
        :param client_id: id of client (not client-id)
        :return Keycloak server response
        """

        params_path = {"realm-name": self.realm_name, "id": group_id, "client-id": client_id}
        data_raw = self.raw_get(URL_ADMIN_GROUPS_CLIENT_ROLES.format(**params_path))
        return raise_error_from_response(data_raw, KeycloakGetError)

    def delete_group_client_roles(self, group_id, client_id, roles):
        """
        Delete client roles of a group

        :param group_id: id of group
        :param client_id: id of client (not client-id)
        :param roles: roles list or role (use GroupRoleRepresentation)
        :return Keycloak server response (array RoleRepresentation)
        """

        payload = roles if isinstance(roles, list) else [roles]
        params_path = {"realm-name": self.realm_name, "id": group_id, "client-id": client_id}
        data_raw = self.raw_delete(URL_ADMIN_GROUPS_CLIENT_ROLES.format(**params_path),
                                 data=json.dumps(payload))
        return raise_error_from_response(data_raw, KeycloakGetError, expected_codes=[204])

    def get_client_roles_of_user(self, user_id, client_id):
        """
        Get all client roles for a user.

        :param user_id: id of user
        :param client_id: id of client (not client-id)
        :return: Keycloak server response (array RoleRepresentation)
        """
        return self._get_client_roles_of_user(URL_ADMIN_USER_CLIENT_ROLES, user_id, client_id)

    def get_available_client_roles_of_user(self, user_id, client_id):
        """
        Get available client role-mappings for a user.

        :param user_id: id of user
        :param client_id: id of client (not client-id)
        :return: Keycloak server response (array RoleRepresentation)
        """
        return self._get_client_roles_of_user(URL_ADMIN_USER_CLIENT_ROLES_AVAILABLE, user_id, client_id)

    def get_composite_client_roles_of_user(self, user_id, client_id):
        """
        Get composite client role-mappings for a user.

        :param user_id: id of user
        :param client_id: id of client (not client-id)
        :return: Keycloak server response (array RoleRepresentation)
        """
        return self._get_client_roles_of_user(URL_ADMIN_USER_CLIENT_ROLES_COMPOSITE, user_id, client_id)

    def _get_client_roles_of_user(self, client_level_role_mapping_url, user_id, client_id):
        params_path = {"realm-name": self.realm_name, "id": user_id, "client-id": client_id}
        data_raw = self.raw_get(client_level_role_mapping_url.format(**params_path))
        return raise_error_from_response(data_raw, KeycloakGetError)

    def delete_client_roles_of_user(self, user_id, client_id, roles):
        """
        Delete client roles from a user.

        :param user_id: id of user
        :param client_id: id of client containing role (not client-id)
        :param roles: roles list or role to delete (use RoleRepresentation)
        :return: Keycloak server response
        """
        payload = roles if isinstance(roles, list) else [roles]
        params_path = {"realm-name": self.realm_name, "id": user_id, "client-id": client_id}
        data_raw = self.raw_delete(URL_ADMIN_USER_CLIENT_ROLES.format(**params_path),
                                   data=json.dumps(payload))
        return raise_error_from_response(data_raw, KeycloakGetError, expected_codes=[204])

    def get_authentication_flows(self):
        """
        Get authentication flows. Returns all flow details

        AuthenticationFlowRepresentation
        https://www.keycloak.org/docs-api/8.0/rest-api/index.html#_authenticationflowrepresentation

        :return: Keycloak server response (AuthenticationFlowRepresentation)
        """
        params_path = {"realm-name": self.realm_name}
        data_raw = self.raw_get(URL_ADMIN_FLOWS.format(**params_path))
        return raise_error_from_response(data_raw, KeycloakGetError)

    def get_authentication_flow_for_id(self, flow_id):
        """
        Get one authentication flow by it's id/alias. Returns all flow details

        AuthenticationFlowRepresentation
        https://www.keycloak.org/docs-api/8.0/rest-api/index.html#_authenticationflowrepresentation

        :param flow_id: the id of a flow NOT it's alias
        :return: Keycloak server response (AuthenticationFlowRepresentation)
        """
        params_path = {"realm-name": self.realm_name, "flow-id": flow_id}
        data_raw = self.raw_get(URL_ADMIN_FLOWS_ALIAS.format(**params_path))
        return raise_error_from_response(data_raw, KeycloakGetError)

    def create_authentication_flow(self, payload, skip_exists=False):
        """
        Create a new authentication flow

        AuthenticationFlowRepresentation
        https://www.keycloak.org/docs-api/8.0/rest-api/index.html#_authenticationflowrepresentation

        :param payload: AuthenticationFlowRepresentation
        :param skip_exists: If true then do not raise an error if authentication flow already exists
        :return: Keycloak server response (RoleRepresentation)
        """

        params_path = {"realm-name": self.realm_name}
        data_raw = self.raw_post(URL_ADMIN_FLOWS.format(**params_path),
                                 data=json.dumps(payload))
        return raise_error_from_response(data_raw, KeycloakGetError, expected_codes=[201], skip_exists=skip_exists)

    def copy_authentication_flow(self, payload, flow_alias):
        """
        Copy existing authentication flow under a new name. The new name is given as 'newName' attribute of the passed payload.

        :param payload: JSON containing 'newName' attribute
        :param flow_alias: the flow alias
        :return: Keycloak server response (RoleRepresentation)
        """

        params_path = {"realm-name": self.realm_name, "flow-alias": flow_alias}
        data_raw = self.raw_post(URL_ADMIN_FLOWS_COPY.format(**params_path),
                                 data=json.dumps(payload))
        return raise_error_from_response(data_raw, KeycloakGetError, expected_codes=[201])

    def get_authentication_flow_executions(self, flow_alias):
        """
        Get authentication flow executions. Returns all execution steps

        :param flow_alias: the flow alias
        :return: Response(json)
        """
        params_path = {"realm-name": self.realm_name, "flow-alias": flow_alias}
        data_raw = self.raw_get(URL_ADMIN_FLOWS_EXECUTIONS.format(**params_path))
        return raise_error_from_response(data_raw, KeycloakGetError)

    def update_authentication_flow_executions(self, payload, flow_alias):
        """
        Update an authentication flow execution

        AuthenticationExecutionInfoRepresentation
        https://www.keycloak.org/docs-api/8.0/rest-api/index.html#_authenticationexecutioninforepresentation

        :param payload: AuthenticationExecutionInfoRepresentation
        :param flow_alias: The flow alias
        :return: Keycloak server response
        """

        params_path = {"realm-name": self.realm_name, "flow-alias": flow_alias}
        data_raw = self.raw_put(URL_ADMIN_FLOWS_EXECUTIONS.format(**params_path),
                                data=json.dumps(payload))
        return raise_error_from_response(data_raw, KeycloakGetError, expected_codes=[204])

    def create_authentication_flow_execution(self, payload, flow_alias):
        """
        Create an authentication flow execution

        AuthenticationExecutionInfoRepresentation
        https://www.keycloak.org/docs-api/8.0/rest-api/index.html#_authenticationexecutioninforepresentation

        :param payload: AuthenticationExecutionInfoRepresentation
        :param flow_alias: The flow alias
        :return: Keycloak server response
        """

        params_path = {"realm-name": self.realm_name, "flow-alias": flow_alias}
        data_raw = self.raw_post(URL_ADMIN_FLOWS_EXECUTIONS_EXEUCUTION.format(**params_path),
                                data=json.dumps(payload))
        return raise_error_from_response(data_raw, KeycloakGetError, expected_codes=[201])

    def create_authentication_flow_subflow(self, payload, flow_alias, skip_exists=False):
        """
        Create a new sub authentication flow for a given authentication flow

        AuthenticationFlowRepresentation
        https://www.keycloak.org/docs-api/8.0/rest-api/index.html#_authenticationflowrepresentation

        :param payload: AuthenticationFlowRepresentation
        :param flow_alias: The flow alias
        :param skip_exists: If true then do not raise an error if authentication flow already exists
        :return: Keycloak server response (RoleRepresentation)
        """

        params_path = {"realm-name": self.realm_name, "flow-alias": flow_alias}
        data_raw = self.raw_post(URL_ADMIN_FLOWS_EXECUTIONS_FLOW.format(**params_path),
                                 data=json.dumps(payload))
        return raise_error_from_response(data_raw, KeycloakGetError, expected_codes=[201], skip_exists=skip_exists)

    def get_authenticator_config(self, config_id):
        """
        Get authenticator configuration. Returns all configuration details.

        :param config_id: Authenticator config id
        :return: Response(json)
        """
        params_path = {"realm-name": self.realm_name, "id": config_id}
        data_raw = self.raw_get(URL_ADMIN_AUTHENTICATOR_CONFIG.format(**params_path))
        return raise_error_from_response(data_raw, KeycloakGetError)

    def update_authenticator_config(self, payload, config_id):
        """
        Update an authenticator configuration.

        AuthenticatorConfigRepresentation
        https://www.keycloak.org/docs-api/8.0/rest-api/index.html#_authenticatorconfigrepresentation

        :param payload: AuthenticatorConfigRepresentation
        :param config_id: Authenticator config id
        :return: Response(json)
        """
        params_path = {"realm-name": self.realm_name, "id": config_id}
        data_raw = self.raw_put(URL_ADMIN_AUTHENTICATOR_CONFIG.format(**params_path),
                                data=json.dumps(payload))
        return raise_error_from_response(data_raw, KeycloakGetError, expected_codes=[204])

    def delete_authenticator_config(self, config_id):
        """
        Delete a authenticator configuration.
        https://www.keycloak.org/docs-api/8.0/rest-api/index.html#_authentication_management_resource

        :param config_id: Authenticator config id
        :return: Keycloak server Response
        """

        params_path = {"realm-name": self.realm_name, "id": config_id}
        data_raw = self.raw_delete(URL_ADMIN_AUTHENTICATOR_CONFIG.format(**params_path))

        return raise_error_from_response(data_raw, KeycloakGetError, expected_codes=[204])

    def sync_users(self, storage_id, action):
        """
        Function to trigger user sync from provider

        :param storage_id: The id of the user storage provider
        :param action: Action can be "triggerFullSync" or "triggerChangedUsersSync"
        :return:
        """
        data = {'action': action}
        params_query = {"action": action}

        params_path = {"realm-name": self.realm_name, "id": storage_id}
        data_raw = self.raw_post(URL_ADMIN_USER_STORAGE.format(**params_path),
                                 data=json.dumps(data), **params_query)
        return raise_error_from_response(data_raw, KeycloakGetError)

    def get_client_scopes(self):
        """
        Get representation of the client scopes for the realm where we are connected to
        https://www.keycloak.org/docs-api/8.0/rest-api/index.html#_getclientscopes

        :return: Keycloak server response Array of (ClientScopeRepresentation)
        """

        params_path = {"realm-name": self.realm_name}
        data_raw = self.raw_get(URL_ADMIN_CLIENT_SCOPES.format(**params_path))
        return raise_error_from_response(data_raw, KeycloakGetError)

    def get_client_scope(self, client_scope_id):
        """
        Get representation of the client scopes for the realm where we are connected to
        https://www.keycloak.org/docs-api/8.0/rest-api/index.html#_getclientscopes

        :param client_scope_id: The id of the client scope
        :return: Keycloak server response (ClientScopeRepresentation)
        """

        params_path = {"realm-name": self.realm_name, "scope-id": client_scope_id}
        data_raw = self.raw_get(URL_ADMIN_CLIENT_SCOPE.format(**params_path))
        return raise_error_from_response(data_raw, KeycloakGetError)

    def create_client_scope(self, payload, skip_exists=False):
        """
        Create a client scope

        ClientScopeRepresentation: https://www.keycloak.org/docs-api/8.0/rest-api/index.html#_getclientscopes

        :param payload: ClientScopeRepresentation
        :param skip_exists: If true then do not raise an error if client scope already exists
        :return:  Keycloak server response (ClientScopeRepresentation)
        """

        params_path = {"realm-name": self.realm_name}
        data_raw = self.raw_post(URL_ADMIN_CLIENT_SCOPES.format(**params_path),
                                 data=json.dumps(payload))
        return raise_error_from_response(data_raw, KeycloakGetError, expected_codes=[201], skip_exists=skip_exists)

    def update_client_scope(self, client_scope_id, payload):
        """
        Update a client scope

        ClientScopeRepresentation: https://www.keycloak.org/docs-api/8.0/rest-api/index.html#_client_scopes_resource

        :param client_scope_id: The id of the client scope
        :param payload: ClientScopeRepresentation
        :return:  Keycloak server response (ClientScopeRepresentation)
        """

        params_path = {"realm-name": self.realm_name, "scope-id": client_scope_id}
        data_raw = self.raw_put(URL_ADMIN_CLIENT_SCOPE.format(**params_path),
                                data=json.dumps(payload))
        return raise_error_from_response(data_raw, KeycloakGetError, expected_codes=[204])

    def add_mapper_to_client_scope(self, client_scope_id, payload):
        """
        Add a mapper to a client scope
        https://www.keycloak.org/docs-api/8.0/rest-api/index.html#_create_mapper

        :param client_scope_id: The id of the client scope
        :param payload: ProtocolMapperRepresentation
        :return: Keycloak server Response
        """

        params_path = {"realm-name": self.realm_name, "scope-id": client_scope_id}

        data_raw = self.raw_post(
            URL_ADMIN_CLIENT_SCOPES_ADD_MAPPER.format(**params_path), data=json.dumps(payload))

        return raise_error_from_response(data_raw, KeycloakGetError, expected_codes=[201])

    def delete_mapper_from_client_scope(self, client_scope_id, protocol_mppaer_id):
        """
        Delete a mapper from a client scope
        https://www.keycloak.org/docs-api/8.0/rest-api/index.html#_delete_mapper

        :param client_scope_id: The id of the client scope
        :param payload: ProtocolMapperRepresentation
        :return: Keycloak server Response
        """

        params_path = {"realm-name": self.realm_name, "scope-id": client_scope_id,
                       "protocol-mapper-id": protocol_mppaer_id}

        data_raw = self.raw_delete(
            URL_ADMIN_CLIENT_SCOPES_MAPPERS.format(**params_path))

        return raise_error_from_response(data_raw, KeycloakGetError, expected_codes=[204])

    def update_mapper_in_client_scope(self, client_scope_id, protocol_mapper_id, payload):
        """
        Update an existing protocol mapper in a client scope
        https://www.keycloak.org/docs-api/8.0/rest-api/index.html#_protocol_mappers_resource

        :param client_scope_id: The id of the client scope
        :param protocol_mapper_id: The id of the protocol mapper which exists in the client scope
               and should to be updated
        :param payload: ProtocolMapperRepresentation
        :return: Keycloak server Response
        """

        params_path = {"realm-name": self.realm_name, "scope-id": client_scope_id,
                       "protocol-mapper-id": protocol_mapper_id}

        data_raw = self.raw_put(
            URL_ADMIN_CLIENT_SCOPES_MAPPERS.format(**params_path), data=json.dumps(payload))

        return raise_error_from_response(data_raw, KeycloakGetError, expected_codes=[204])

    def add_mapper_to_client(self, client_id, payload):
        """
        Add a mapper to a client
        https://www.keycloak.org/docs-api/8.0/rest-api/index.html#_create_mapper

        :param client_id: The id of the client
        :param payload: ProtocolMapperRepresentation
        :return: Keycloak server Response
        """

        params_path = {"realm-name": self.realm_name, "id": client_id}

        data_raw = self.raw_post(
            URL_ADMIN_CLIENT_PROTOCOL_MAPPERS.format(**params_path), data=json.dumps(payload))

        return raise_error_from_response(data_raw, KeycloakGetError, expected_codes=[201])
    
    def update_client_mapper(self, client_id, mapper_id, payload):
        """
        Update client mapper
        :param client_id: The id of the client
        :param client_mapper_id: The id of the mapper to be deleted
        :param payload: ProtocolMapperRepresentation
        :return: Keycloak server response 
        """

        params_path = {
            "realm-name": self.realm_name,
            "id": self.client_id, 
            "protocol-mapper-id": mapper_id,
        }

        data_raw = self.raw_put(
           URL_ADMIN_CLIENT_PROTOCOL_MAPPER.format(**params_path), data=json.dumps(payload)) 
        
        return raise_error_from_response(data_raw, KeycloakGetError, expected_codes=[204])

    def remove_client_mapper(self, client_id, client_mapper_id):
        """
        Removes a mapper from the client
        https://www.keycloak.org/docs-api/15.0/rest-api/index.html#_protocol_mappers_resource
        :param client_id: The id of the client
        :param client_mapper_id: The id of the mapper to be deleted
        :return: Keycloak server response
        """

        params_path = {
            "realm-name": self.realm_name,
            "id": client_id,
            "protocol-mapper-id": mapper_id
        }

        data_raw = self.raw_delete(
            URL_ADMIN_CLIENT_PROTOCOL_MAPPER.format(**params_path))
        
        return raise_error_from_response(data_raw, KeycloakGetError, expected_codes=[204])
        
    def generate_client_secrets(self, client_id):
        """

        Generate a new secret for the client
        https://www.keycloak.org/docs-api/8.0/rest-api/index.html#_regeneratesecret

        :param client_id:  id of client (not client-id)
        :return: Keycloak server response (ClientRepresentation)
        """

        params_path = {"realm-name": self.realm_name, "id": client_id}
        data_raw = self.raw_post(URL_ADMIN_CLIENT_SECRETS.format(**params_path), data=None)
        return raise_error_from_response(data_raw, KeycloakGetError)

    def get_client_secrets(self, client_id):
        """

        Get representation of the client secrets
        https://www.keycloak.org/docs-api/8.0/rest-api/index.html#_getclientsecret

        :param client_id:  id of client (not client-id)
        :return: Keycloak server response (ClientRepresentation)
        """

        params_path = {"realm-name": self.realm_name, "id": client_id}
        data_raw = self.raw_get(URL_ADMIN_CLIENT_SECRETS.format(**params_path))
        return raise_error_from_response(data_raw, KeycloakGetError)

    def get_components(self, query=None):
        """
        Return a list of components, filtered according to query parameters

        ComponentRepresentation
        https://www.keycloak.org/docs-api/8.0/rest-api/index.html#_componentrepresentation

        :param query: Query parameters (optional)
        :return: components list
        """
        params_path = {"realm-name": self.realm_name}
        data_raw = self.raw_get(URL_ADMIN_COMPONENTS.format(**params_path),
                                data=None, **query)
        return raise_error_from_response(data_raw, KeycloakGetError)

    def create_component(self, payload):
        """
        Create a new component.

        ComponentRepresentation
        https://www.keycloak.org/docs-api/8.0/rest-api/index.html#_componentrepresentation

        :param payload: ComponentRepresentation

        :return: UserRepresentation
        """
        params_path = {"realm-name": self.realm_name}

        data_raw = self.raw_post(URL_ADMIN_COMPONENTS.format(**params_path),
                                 data=json.dumps(payload))
        return raise_error_from_response(data_raw, KeycloakGetError, expected_codes=[201])

    def get_component(self, component_id):
        """
        Get representation of the component

        :param component_id: Component id

        ComponentRepresentation
        https://www.keycloak.org/docs-api/8.0/rest-api/index.html#_componentrepresentation

        :return: ComponentRepresentation
        """
        params_path = {"realm-name": self.realm_name, "component-id": component_id}
        data_raw = self.raw_get(URL_ADMIN_COMPONENT.format(**params_path))
        return raise_error_from_response(data_raw, KeycloakGetError)

    def update_component(self, component_id, payload):
        """
        Update the component

        :param component_id: Component id
        :param payload: ComponentRepresentation
        https://www.keycloak.org/docs-api/8.0/rest-api/index.html#_componentrepresentation

        :return: Http response
        """
        params_path = {"realm-name": self.realm_name, "component-id": component_id}
        data_raw = self.raw_put(URL_ADMIN_COMPONENT.format(**params_path),
                                data=json.dumps(payload))
        return raise_error_from_response(data_raw, KeycloakGetError, expected_codes=[204])

    def delete_component(self, component_id):
        """
        Delete the component

        :param component_id: Component id

        :return: Http response
        """
        params_path = {"realm-name": self.realm_name, "component-id": component_id}
        data_raw = self.raw_delete(URL_ADMIN_COMPONENT.format(**params_path))
        return raise_error_from_response(data_raw, KeycloakGetError, expected_codes=[204])

    def get_keys(self):
        """
        Return a list of keys, filtered according to query parameters

        KeysMetadataRepresentation
        https://www.keycloak.org/docs-api/8.0/rest-api/index.html#_key_resource

        :return: keys list
        """
        params_path = {"realm-name": self.realm_name}
        data_raw = self.raw_get(URL_ADMIN_KEYS.format(**params_path),
                                data=None)
        return raise_error_from_response(data_raw, KeycloakGetError)

    def get_events(self, query=None):
        """
        Return a list of events, filtered according to query parameters

        EventRepresentation array
        https://www.keycloak.org/docs-api/8.0/rest-api/index.html#_eventrepresentation

        :return: events list
        """
        params_path = {"realm-name": self.realm_name}
        data_raw = self.raw_get(URL_ADMIN_EVENTS.format(**params_path),
                                data=None, **query)
        return raise_error_from_response(data_raw, KeycloakGetError)

    def set_events(self, payload):
        """
        Set realm events configuration

        RealmEventsConfigRepresentation
        https://www.keycloak.org/docs-api/8.0/rest-api/index.html#_realmeventsconfigrepresentation

        :return: Http response
        """
        params_path = {"realm-name": self.realm_name}
        data_raw = self.raw_put(URL_ADMIN_EVENTS.format(**params_path),
                                data=json.dumps(payload))
        return raise_error_from_response(data_raw, KeycloakGetError, expected_codes=[204])

    def raw_get(self, *args, **kwargs):
        """
        Calls connection.raw_get.

        If auto_refresh is set for *get* and *access_token* is expired, it will refresh the token
        and try *get* once more.
        """
        r = self.connection.raw_get(*args, **kwargs)
        if 'get' in self.auto_refresh_token and r.status_code == 401:
            self.refresh_token()
            return self.connection.raw_get(*args, **kwargs)
        return r

    def raw_post(self, *args, **kwargs):
        """
        Calls connection.raw_post.

        If auto_refresh is set for *post* and *access_token* is expired, it will refresh the token
        and try *post* once more.
        """
        r = self.connection.raw_post(*args, **kwargs)
        if 'post' in self.auto_refresh_token and r.status_code == 401:
            self.refresh_token()
            return self.connection.raw_post(*args, **kwargs)
        return r

    def raw_put(self, *args, **kwargs):
        """
        Calls connection.raw_put.

        If auto_refresh is set for *put* and *access_token* is expired, it will refresh the token
        and try *put* once more.
        """
        r = self.connection.raw_put(*args, **kwargs)
        if 'put' in self.auto_refresh_token and r.status_code == 401:
            self.refresh_token()
            return self.connection.raw_put(*args, **kwargs)
        return r

    def raw_delete(self, *args, **kwargs):
        """
        Calls connection.raw_delete.

        If auto_refresh is set for *delete* and *access_token* is expired, it will refresh the token
        and try *delete* once more.
        """
        r = self.connection.raw_delete(*args, **kwargs)
        if 'delete' in self.auto_refresh_token and r.status_code == 401:
            self.refresh_token()
            return self.connection.raw_delete(*args, **kwargs)
        return r

    def get_token(self):
<<<<<<< HEAD
        # token_realm_name = 'master' if self.client_secret_key else self.user_realm_name or self.realm_name
        if self.user_realm_name:
            token_realm_name = self.user_realm_name
        elif self.realm_name:
            token_realm_name = self.realm_name
        else:
            token_realm_name = "master"

=======
        token_realm_name = self.user_realm_name or self.realm_name
>>>>>>> 34dfa82e
        self.keycloak_openid = KeycloakOpenID(server_url=self.server_url, client_id=self.client_id,
                                              realm_name=token_realm_name, verify=self.verify,
                                              client_secret_key=self.client_secret_key,
                                              custom_headers=self.custom_headers)

        grant_type = ["password"]
        if self.client_secret_key:
            grant_type = ["client_credentials"]
            if self.user_realm_name:
                self.realm_name = self.user_realm_name

        if self.username and self.password:
            self._token = self.keycloak_openid.token(self.username, self.password, grant_type=grant_type)

            headers = {
                'Authorization': 'Bearer ' + self.token.get('access_token'),
                'Content-Type': 'application/json'
            }
        else:
            self._token = None
            headers = {}

        if self.custom_headers is not None:
            # merge custom headers to main headers
            headers.update(self.custom_headers)

        self._connection = ConnectionManager(base_url=self.server_url,
                                             headers=headers,
                                             timeout=60,
                                             verify=self.verify)

    def refresh_token(self):
<<<<<<< HEAD
        refresh_token = self.token.get('refresh_token', None)
        if refresh_token is None:
            self.get_token()
        else:
            try:
                self.token = self.keycloak_openid.refresh_token(refresh_token)
            except KeycloakGetError as e:
                if e.response_code == 400 and (b'Refresh token expired' in e.response_body or
                                               b'Token is not active' in e.response_body):
                    self.get_token()
                else:
                    raise

=======
        refresh_token = self.token.get('refresh_token')
        try:
            self.token = self.keycloak_openid.refresh_token(refresh_token)
        except KeycloakGetError as e:
            list_errors = [
                b'Refresh token expired',
                b'Token is not active',
                b'Session not active'
            ]
            if e.response_code == 400 and any(err in e.response_body for err in list_errors):
                self.get_token()
            else:
                raise
>>>>>>> 34dfa82e
        self.connection.add_param_headers('Authorization', 'Bearer ' + self.token.get('access_token'))

    def get_client_all_sessions(self, client_id):
        """
        Get sessions associated with the client

        :param client_id:  id of client

        UserSessionRepresentation
        http://www.keycloak.org/docs-api/3.3/rest-api/index.html#_usersessionrepresentation

        :return: UserSessionRepresentation
        """
        params_path = {"realm-name": self.realm_name, "id": client_id}
        data_raw = self.connection.raw_get(URL_ADMIN_CLIENT_ALL_SESSIONS.format(**params_path))
        return raise_error_from_response(data_raw, KeycloakGetError)


    def delete_user_realm_role(self, user_id, payload):
        """
        Delete realm-level role mappings
        DELETE admin/realms/{realm-name}/users/{id}/role-mappings/realm

        """
        params_path = {"realm-name": self.realm_name, "id": str(user_id) }
        data_raw = self.connection.raw_delete(URL_ADMIN_DELETE_USER_ROLE.format(**params_path),
                                              data=json.dumps(payload))
        return raise_error_from_response(data_raw, KeycloakGetError, expected_codes=[204])<|MERGE_RESOLUTION|>--- conflicted
+++ resolved
@@ -2106,18 +2106,13 @@
         return r
 
     def get_token(self):
-<<<<<<< HEAD
-        # token_realm_name = 'master' if self.client_secret_key else self.user_realm_name or self.realm_name
         if self.user_realm_name:
             token_realm_name = self.user_realm_name
         elif self.realm_name:
             token_realm_name = self.realm_name
         else:
             token_realm_name = "master"
-
-=======
-        token_realm_name = self.user_realm_name or self.realm_name
->>>>>>> 34dfa82e
+            
         self.keycloak_openid = KeycloakOpenID(server_url=self.server_url, client_id=self.client_id,
                                               realm_name=token_realm_name, verify=self.verify,
                                               client_secret_key=self.client_secret_key,
@@ -2150,7 +2145,6 @@
                                              verify=self.verify)
 
     def refresh_token(self):
-<<<<<<< HEAD
         refresh_token = self.token.get('refresh_token', None)
         if refresh_token is None:
             self.get_token()
@@ -2158,27 +2152,16 @@
             try:
                 self.token = self.keycloak_openid.refresh_token(refresh_token)
             except KeycloakGetError as e:
-                if e.response_code == 400 and (b'Refresh token expired' in e.response_body or
-                                               b'Token is not active' in e.response_body):
-                    self.get_token()
+                list_errors = [
+                    b'Refresh token expired',
+                    b'Token is not active',
+                    b'Session not active'
+                ]
+                if e.response_code == 400 and any(err in e.response_body for err in list_errors):
+                    self.get_token()            
                 else:
                     raise
-
-=======
-        refresh_token = self.token.get('refresh_token')
-        try:
-            self.token = self.keycloak_openid.refresh_token(refresh_token)
-        except KeycloakGetError as e:
-            list_errors = [
-                b'Refresh token expired',
-                b'Token is not active',
-                b'Session not active'
-            ]
-            if e.response_code == 400 and any(err in e.response_body for err in list_errors):
-                self.get_token()
-            else:
-                raise
->>>>>>> 34dfa82e
+                    
         self.connection.add_param_headers('Authorization', 'Bearer ' + self.token.get('access_token'))
 
     def get_client_all_sessions(self, client_id):
