# -*- coding: utf-8 -*-
#
# Copyright (C) 2017 Marcos Pereira <marcospereira.mpj@gmail.com>
#
# This program is free software: you can redistribute it and/or modify
# it under the terms of the GNU Lesser General Public License as published by
# the Free Software Foundation, either version 3 of the License, or
# (at your option) any later version.
#
# This program is distributed in the hope that it will be useful,
# but WITHOUT ANY WARRANTY; without even the implied warranty of
# MERCHANTABILITY or FITNESS FOR A PARTICULAR PURPOSE.  See the
# GNU Lesser General Public License for more details.
#
# You should have received a copy of the GNU Lesser General Public License
# along with this program.  If not, see <http://www.gnu.org/licenses/>.

# Unless otherwise stated in the comments, "id", in e.g. user_id, refers to the internal Keycloak server ID, usually a uuid string

from .urls_patterns import URL_ADMIN_USERS_COUNT, URL_ADMIN_USER, URL_ADMIN_USER_CONSENTS, \
    URL_ADMIN_SEND_UPDATE_ACCOUNT, URL_ADMIN_RESET_PASSWORD, URL_ADMIN_SEND_VERIFY_EMAIL, URL_ADMIN_GET_SESSIONS, \
    URL_ADMIN_SERVER_INFO, URL_ADMIN_CLIENTS, URL_ADMIN_CLIENT, URL_ADMIN_CLIENT_ROLES, URL_ADMIN_REALM_ROLES, URL_ADMIN_USER_CLIENT_ROLES, \
    URL_ADMIN_GROUP, URL_ADMIN_GROUPS, URL_ADMIN_GROUP_CHILD, URL_ADMIN_USER_GROUP, URL_ADMIN_USER_PASSWORD, URL_ADMIN_GROUP_PERMISSIONS
from .keycloak_openid import KeycloakOpenID

from .exceptions import raise_error_from_response, KeycloakGetError

from .urls_patterns import (
    URL_ADMIN_USERS,
)

from .connection import ConnectionManager
import json


class KeycloakAdmin:

    def __init__(self, server_url, verify, username, password, realm_name='master', client_id='admin-cli'):
        self._username = username
        self._password = password
        self._client_id = client_id
        self._realm_name = realm_name

        # Get token Admin
        keycloak_openid = KeycloakOpenID(server_url=server_url, client_id=client_id, realm_name=realm_name, verify=verify)
        self._token = keycloak_openid.token(username, password)

        self._connection = ConnectionManager(base_url=server_url,
                                             headers={'Authorization': 'Bearer ' + self.token.get('access_token'),
                                                      'Content-Type': 'application/json'},
                                             timeout=60,
                                             verify=verify)

    @property
    def realm_name(self):
        return self._realm_name

    @realm_name.setter
    def realm_name(self, value):
        self._realm_name = value

    @property
    def connection(self):
        return self._connection

    @connection.setter
    def connection(self, value):
        self._connection = value

    @property
    def client_id(self):
        return self._client_id

    @client_id.setter
    def client_id(self, value):
        self._client_id = value

    @property
    def username(self):
        return self._username

    @username.setter
    def username(self, value):
        self._username = value

    @property
    def password(self):
        return self._password

    @password.setter
    def password(self, value):
        self._password = value

    @property
    def token(self):
        return self._token

    @token.setter
    def token(self, value):
        self._token = value

    def get_users(self, query=None):
        """
        Get users Returns a list of users, filtered according to query parameters

        :return: users list
        """
        params_path = {"realm-name": self.realm_name}
        data_raw = self.connection.raw_get(URL_ADMIN_USERS.format(**params_path), **query)
        return raise_error_from_response(data_raw, KeycloakGetError)

<<<<<<< HEAD
    def create_user(self, username, email='', firstName='', lastName='', emailVerified=False, enabled=True, password=None, passwordTemp=False, skip_exists=False):
=======
    def create_user(self, payload):
>>>>>>> 0554a333
        """
        Create a new user Username must be unique

        UserRepresentation
        http://www.keycloak.org/docs-api/3.3/rest-api/index.html#_userrepresentation

        :param data: Http response

        :return: UserRepresentation
        """
        params_path = {"realm-name": self.realm_name}

        exists = self.get_user_id(username=username)

        if exists is not None:
            return str(exists)

        data_raw = self.connection.raw_post(URL_ADMIN_USERS.format(**params_path),
<<<<<<< HEAD
                                            data=json.dumps(data))
        create_resp = raise_error_from_response(data_raw, KeycloakGetError, expected_code=201, skip_exists=skip_exists)

        if password is not None:
            user_id = self.get_user_id(username)
            data={}
            data["value"]=password
            data["type"]="password"
            data["temporary"]=passwordTemp

            params_path = {"realm-name": self.realm_name, "id": user_id}
            data_raw = self.connection.raw_put(URL_ADMIN_USER_PASSWORD.format(**params_path),
                                                data=json.dumps(data))
            return raise_error_from_response(data_raw, KeycloakGetError, expected_code=204)
        else:
            return create_resp
=======
                                            data=json.dumps(payload))
        return raise_error_from_response(data_raw, KeycloakGetError, expected_code=201)
>>>>>>> 0554a333

    def users_count(self):
        """
        User counter

        :return: counter
        """
        params_path = {"realm-name": self.realm_name}
        data_raw = self.connection.raw_get(URL_ADMIN_USERS_COUNT.format(**params_path))
        return raise_error_from_response(data_raw, KeycloakGetError)

    def get_user_id(self, username):
        """
        Get internal keycloak user id from username
        This is required for further actions against this user.

        :param username:
        clientId in UserRepresentation
        http://www.keycloak.org/docs-api/3.3/rest-api/index.html#_userrepresentation

        :return: user_id
        """
        params_path = {"realm-name": self.realm_name, "username": username}
        data_raw = self.connection.raw_get(URL_ADMIN_USERS.format(**params_path))
        data_content = raise_error_from_response(data_raw, KeycloakGetError)

        for user in data_content:
            thisusername = json.dumps(user["username"]).strip('"')
            if thisusername == username:
                return json.dumps(user["id"]).strip('"')

        return None

    def get_user(self, user_id):
        """
        Get representation of the user

        :param user_id: User id

        UserRepresentation: http://www.keycloak.org/docs-api/3.3/rest-api/index.html#_userrepresentation

        :return: UserRepresentation
        """
        params_path = {"realm-name": self.realm_name, "id": user_id}
        data_raw = self.connection.raw_get(URL_ADMIN_USER.format(**params_path))
        return raise_error_from_response(data_raw, KeycloakGetError)

<<<<<<< HEAD
    def update_user(self, user_id, username, email='', firstName='', lastName='', emailVerified=False, enabled=True, password=None, passwordTemp=False):
=======
    def update_user(self, user_id, payload):
>>>>>>> 0554a333
        """
        Update the user

        :param user_id: User id
        :param data: UserRepresentation

        :return: Http response
        """
<<<<<<< HEAD
        data={}
        data["username"]=username
        data["email"]=email
        data["firstName"]=firstName
        data["lastName"]=lastName
        data["emailVerified"]=emailVerified
        data["enabled"]=enabled
        params_path = {"realm-name": self.realm_name, "id": user_id}
        data_raw = self.connection.raw_put(URL_ADMIN_USER.format(**params_path),
                                           data=json.dumps(data))
        update_resp = raise_error_from_response(data_raw, KeycloakGetError, expected_code=204)

        if password is not None:
            user_id = self.get_user_id(username)
            data={}
            data["value"]=password
            data["type"]="password"
            data["temporary"]=passwordTemp

            params_path = {"realm-name": self.realm_name, "id": user_id}
            data_raw = self.connection.raw_put(URL_ADMIN_USER_PASSWORD.format(**params_path),
                                                data=json.dumps(data))
            return raise_error_from_response(data_raw, KeycloakGetError, expected_code=204)
        else:
            return update_resp
=======
        params_path = {"realm-name": self.realm_name, "id": user_id}
        data_raw = self.connection.raw_put(URL_ADMIN_USER.format(**params_path),
                                           data=json.dumps(payload))
        return raise_error_from_response(data_raw, KeycloakGetError, expected_code=204)
>>>>>>> 0554a333

    def delete_user(self, user_id):
        """
        Delete the user

        :param user_id: User id

        :return: Http response
        """
        params_path = {"realm-name": self.realm_name, "id": user_id}
        data_raw = self.connection.raw_delete(URL_ADMIN_USER.format(**params_path))
        return raise_error_from_response(data_raw, KeycloakGetError, expected_code=204)

    def consents_user(self, user_id):
        """
        Get consents granted by the user

        :param user_id: User id

        :return: consents
        """
        params_path = {"realm-name": self.realm_name, "id": user_id}
        data_raw = self.connection.raw_get(URL_ADMIN_USER_CONSENTS.format(**params_path))
        return raise_error_from_response(data_raw, KeycloakGetError)

    def send_update_account(self, user_id, payload, client_id=None, lifespan=None, redirect_uri=None):
        """
        Send a update account email to the user An email contains a
        link the user can click to perform a set of required actions.

        :param user_id:
        :param payload:
        :param client_id:
        :param lifespan:
        :param redirect_uri:

        :return:
        """
        params_path = {"realm-name": self.realm_name, "id": user_id}
        params_query = {"client_id": client_id, "lifespan": lifespan, "redirect_uri": redirect_uri}
        data_raw = self.connection.raw_put(URL_ADMIN_SEND_UPDATE_ACCOUNT.format(**params_path),
                                           data=payload, **params_query)
        return raise_error_from_response(data_raw, KeycloakGetError)

    def send_verify_email(self, user_id, client_id=None, redirect_uri=None):
        """
        Send a update account email to the user An email contains a
        link the user can click to perform a set of required actions.

        :param user_id: User id
        :param client_id: Client id
        :param redirect_uri: Redirect uri

        :return:
        """
        params_path = {"realm-name": self.realm_name, "id": user_id}
        params_query = {"client_id": client_id, "redirect_uri": redirect_uri}
        data_raw = self.connection.raw_put(URL_ADMIN_SEND_VERIFY_EMAIL.format(**params_path),
                                           data={}, **params_query)
        return raise_error_from_response(data_raw, KeycloakGetError)

    def get_sessions(self, user_id):
        """
        Get sessions associated with the user

        :param user_id:  id of user

        UserSessionRepresentation
        http://www.keycloak.org/docs-api/3.3/rest-api/index.html#_usersessionrepresentation

        :return: UserSessionRepresentation
        """
        params_path = {"realm-name": self.realm_name, "id": user_id}
        data_raw = self.connection.raw_get(URL_ADMIN_GET_SESSIONS.format(**params_path))
        return raise_error_from_response(data_raw, KeycloakGetError)

    def get_server_info(self):
        """
        Get themes, social providers, auth providers, and event listeners available on this server

        ServerInfoRepresentation
        http://www.keycloak.org/docs-api/3.3/rest-api/index.html#_serverinforepresentation

        :return: ServerInfoRepresentation
        """
        data_raw = self.connection.raw_get(URL_ADMIN_SERVER_INFO)
        return raise_error_from_response(data_raw, KeycloakGetError)

    def get_groups(self):
        """
        Get groups belonging to the realm. Returns a list of groups belonging to the realm

        GroupRepresentation
        http://www.keycloak.org/docs-api/3.2/rest-api/#_grouprepresentation

        :return: array GroupRepresentation
        """
        params_path = {"realm-name": self.realm_name}
        data_raw = self.connection.raw_get(URL_ADMIN_GROUPS.format(**params_path))
        return raise_error_from_response(data_raw, KeycloakGetError)

    def get_group(self, group_id):
        """
        Get group by id. Returns full group details

        GroupRepresentation
        http://www.keycloak.org/docs-api/3.2/rest-api/#_grouprepresentation

        :return: array GroupRepresentation
        """
        params_path = {"realm-name": self.realm_name, "id": group_id}
        data_raw = self.connection.raw_get(URL_ADMIN_GROUP.format(**params_path))
        return raise_error_from_response(data_raw, KeycloakGetError)

    def get_group_id(self, name=None, path=None, parent=None):
        """
        Get group id based on name or path.
        A straight name or path match with a top-level group will return first.
        Subgroups are traversed, the first to match path (or name with path) is returned.

        :param name: group name
        :param path: group path
        :param parent: parent group's id. Required to find a sub-group below level 1.

        GroupRepresentation
        http://www.keycloak.org/docs-api/3.2/rest-api/#_grouprepresentation

        :return: GroupID (string)
        """
        if parent is not None:
          params_path = {"realm-name": self.realm_name, "id": parent}
          data_raw = self.connection.raw_get(URL_ADMIN_GROUP.format(**params_path))
          res = raise_error_from_response(data_raw, KeycloakGetError)
          data_content = []
          data_content.append(res)
        else:
          params_path = {"realm-name": self.realm_name}
          data_raw = self.connection.raw_get(URL_ADMIN_GROUPS.format(**params_path))
          data_content = raise_error_from_response(data_raw, KeycloakGetError)

        for group in data_content:
          thisgroupname = json.dumps(group["name"]).strip('"')
          thisgrouppath = json.dumps(group["path"]).strip('"')
          if (thisgroupname == name and name is not None) or (thisgrouppath == path and path is not None):
            return json.dumps(group["id"]).strip('"')
          for subgroup in group["subGroups"]:
            thisgrouppath = json.dumps(subgroup["path"]).strip('"')
            if (thisgrouppath == path and path is not None) or (thisgrouppath == name and name is not None):
              return json.dumps(subgroup["id"]).strip('"')
        return None

    def create_group(self, name=None, client_roles={}, realm_roles=[], sub_groups=[], path=None, parent=None, skip_exists=False):
        """
        Creates a group in the Realm

        :param name: group name
        :param client_roles (map): Client roles to include in groupp # Not demonstrated to work
        :param realm_roles (array): Realm roles to include in group # Not demonstrated to work
        :param sub_groups (array): Subgroups to include in groupp # Not demonstrated to work
        :param path: group path
        :param parent: parent group's id. Required to create a sub-group.

        GroupRepresentation
        http://www.keycloak.org/docs-api/3.2/rest-api/#_grouprepresentation

        :return: Http response
        """
        if name is None and path is not None:
          name=path

        data={}
        data["name"]=name
        data["path"]=path
        data["clientRoles"]=client_roles
        data["realmRoles"]=realm_roles
        data["subGroups"]=sub_groups

        if name is not None:
            exists = self.get_group_id(name=name, parent=parent)
        elif path is not None:
            exists = self.get_group_id(path=path, parent=parent)

        if exists is not None:
            return str(exists)

        if parent is None:
          params_path = {"realm-name": self.realm_name}
          data_raw = self.connection.raw_post(URL_ADMIN_GROUPS.format(**params_path),
                                            data=json.dumps(data))
        else:
          params_path = {"realm-name": self.realm_name, "id": parent,}
          data_raw = self.connection.raw_post(URL_ADMIN_GROUP_CHILD.format(**params_path),
                                            data=json.dumps(data))
        return raise_error_from_response(data_raw, KeycloakGetError, expected_code=201, skip_exists=skip_exists)

    def group_set_permissions(self, group_id, enabled=True):
        """
        Enable/Disable permissions for a group. Cannot delete group if disabled

        :param group_id: id of group
        :param enabled: boolean

        :return: {}
        """
        data={}
        data["enabled"]=enabled

        params_path = {"realm-name": self.realm_name, "id": group_id}
        data_raw = self.connection.raw_put(URL_ADMIN_GROUP_PERMISSIONS.format(**params_path),
                                          data=json.dumps(data))
        return raise_error_from_response(data_raw, KeycloakGetError)

    def group_user_add(self, user_id, group_id):
        """
        Add user to group (user_id and group_id)

        :param group_id:  id of group
        :param user_id:  id of user
        :param group_id:  id of group to add to

        :return: {}
        """
        data={}
        data["realm"]=self.realm_name
        data["userId"]=user_id
        data["groupId"]=group_id

        params_path = {"realm-name": self.realm_name, "id": user_id, "group-id": group_id}
        data_raw = self.connection.raw_put(URL_ADMIN_USER_GROUP.format(**params_path),
                                          data=json.dumps(data))
        return raise_error_from_response(data_raw, KeycloakGetError, expected_code=204)

    def group_user_remove(self, user_id, group_id):
        """
        Remove user from group (user_id and group_id)

        :param group_id:  id of group
        :param user_id:  id of user
        :param group_id:  id of group to add to

        :return: {}
        """
        params_path = {"realm-name": self.realm_name, "id": user_id, "group-id": group_id}
        data_raw = self.connection.raw_delete(URL_ADMIN_USER_GROUP.format(**params_path))
        return raise_error_from_response(data_raw, KeycloakGetError, expected_code=204)

    def delete_group(self, group_id):
        """
        Deletes a group in the Realm

        :param group_id:  id of group to delete

        :return: Http response
        """
        params_path = {"realm-name": self.realm_name, "id": group_id}
        data_raw = self.connection.raw_delete(URL_ADMIN_GROUP.format(**params_path))
        return raise_error_from_response(data_raw, KeycloakGetError, expected_code=204)

    def get_clients(self):
        """
        Get clients belonging to the realm Returns a list of clients belonging to the realm

        ClientRepresentation
        http://www.keycloak.org/docs-api/3.3/rest-api/index.html#_clientrepresentation

        :return: ClientRepresentation
        """
        params_path = {"realm-name": self.realm_name}
        data_raw = self.connection.raw_get(URL_ADMIN_CLIENTS.format(**params_path))
        return raise_error_from_response(data_raw, KeycloakGetError)

    def get_client_id(self, client_id_name):
        """
        Get internal keycloak client id from client-id.
        This is required for further actions against this client.

        :param client_id_name: name in ClientRepresentation
        http://www.keycloak.org/docs-api/3.3/rest-api/index.html#_clientrepresentation

        :return: client_id (uuid as string)
        """
        params_path = {"realm-name": self.realm_name, "clientId": client_id_name}
        data_raw = self.connection.raw_get(URL_ADMIN_CLIENTS.format(**params_path))
        data_content = raise_error_from_response(data_raw, KeycloakGetError)

        for client in data_content:
            client_id = json.dumps(client["clientId"]).strip('"')
            if client_id == client_id_name:
               return json.dumps(client["id"]).strip('"')

        return None

    def get_client(self, client_id):
        """
        Get representation of the client

        ClientRepresentation
        http://www.keycloak.org/docs-api/3.3/rest-api/index.html#_clientrepresentation

        :param client_id:  id of client (not client-id)

        :return: ClientRepresentation
        """
        params_path = {"realm-name": self.realm_name, "id": client_id}
        data_raw = self.connection.raw_get(URL_ADMIN_CLIENT.format(**params_path))
        return raise_error_from_response(data_raw, KeycloakGetError)

    def create_client(self, name, client_id, redirect_uris, protocol="openid-connect", public_client=True, direct_access_grants=True, skip_exists=False):
        """
        Create a client

        :param name: name of client
        :param client_id: (oauth client-id)
        :param redirect_uris: Valid edirect URIs
        :param redirect urls
        :param protocol: openid-connect or saml

        ClientRepresentation
        http://www.keycloak.org/docs-api/3.3/rest-api/index.html#_clientrepresentation

        """
        data={}
        data["name"]=name
        data["clientId"]=client_id
        data["redirectUris"]=redirect_uris
        data["protocol"]=protocol
        data["publicClient"]=public_client
        data["directAccessGrantsEnabled"]=direct_access_grants
        params_path = {"realm-name": self.realm_name}
        data_raw = self.connection.raw_post(URL_ADMIN_CLIENTS.format(**params_path),
                                            data=json.dumps(data))
        return raise_error_from_response(data_raw, KeycloakGetError, expected_code=201, skip_exists=skip_exists)

    def delete_client(self, client_id):
        """
        Get representation of the client

        ClientRepresentation
        http://www.keycloak.org/docs-api/3.3/rest-api/index.html#_clientrepresentation

        :param client_id: keycloak client id (not oauth client-id)

        :return: ClientRepresentation
        """
        params_path = {"realm-name": self.realm_name, "id": client_id}
        data_raw = self.connection.raw_delete(URL_ADMIN_CLIENT.format(**params_path))
        return raise_error_from_response(data_raw, KeycloakGetError, expected_code=204)

    def get_client_roles(self, client_id):
        """
        Get all roles for the client

        :param client_id: id of client (not client-id)

        RoleRepresentation
        http://www.keycloak.org/docs-api/3.3/rest-api/index.html#_rolerepresentation

        :return: RoleRepresentation
        """
        params_path = {"realm-name": self.realm_name, "id": client_id}
        data_raw = self.connection.raw_get(URL_ADMIN_CLIENT_ROLES.format(**params_path))
        return raise_error_from_response(data_raw, KeycloakGetError)

    def get_client_role_id(self, client_id, role_name):
        """
        Get client role id
        This is required for further actions with this role.

        :param client_id: id of client (not client-id), role_name: name of role

        RoleRepresentation
        http://www.keycloak.org/docs-api/3.3/rest-api/index.html#_rolerepresentation

        :return: role_id
        """
        params_path = {"realm-name": self.realm_name, "id": client_id}
        data_raw = self.connection.raw_get(URL_ADMIN_CLIENT_ROLES.format(**params_path))
        data_content = raise_error_from_response(data_raw, KeycloakGetError)

        for role in data_content:
            this_role_name = json.dumps(role["name"]).strip('"')
            if this_role_name == role_name:
                return json.dumps(role["id"]).strip('"')

        return None

    def get_roles(self):
        """
        Get all roles for the realm or client

        RoleRepresentation
        http://www.keycloak.org/docs-api/3.3/rest-api/index.html#_rolerepresentation

        :return: RoleRepresentation
        """
        params_path = {"realm-name": self.realm_name}
        data_raw = self.connection.raw_get(URL_ADMIN_REALM_ROLES.format(**params_path))
        return raise_error_from_response(data_raw, KeycloakGetError)

    def create_client_role(self, client_id, role_name, skip_exists=False):
        """
        Create a client role

        :param client_id: id of client (not client-id), role_name: name of role

        RoleRepresentation
        http://www.keycloak.org/docs-api/3.3/rest-api/index.html#_rolerepresentation

        """
        data={}
        data["name"]=role_name
        data["clientRole"]=True
        params_path = {"realm-name": self.realm_name, "id": client_id}
        data_raw = self.connection.raw_post(URL_ADMIN_CLIENT_ROLES.format(**params_path),
                                            data=json.dumps(data))
        return raise_error_from_response(data_raw, KeycloakGetError, expected_code=201, skip_exists=skip_exists)

    def delete_client_role(self, client_id, role_name):
        """
        Create a client role

        :param client_id: id of client (not client-id), role_name: name of role

        RoleRepresentation
        http://www.keycloak.org/docs-api/3.3/rest-api/index.html#_rolerepresentation

        """
        data={}
        data["name"]=role_name
        data["clientRole"]=True
        params_path = {"realm-name": self.realm_name, "id": client_id}
        data_raw = self.connection.raw_delete(URL_ADMIN_CLIENT_ROLES.format(**params_path) + "/" + role_name,
                                            data=json.dumps(data))
        return raise_error_from_response(data_raw, KeycloakGetError, expected_code=204)

    def assign_client_role(self, user_id, client_id, role_id, role_name):
        """
        Assign a client role to a user

        :param client_id: id of client (not client-id), user_id: id of user, client_id: id of client containing role, role_id: client role id, role_name: client role name)

        """
        payload=[{}]
        payload[0]["id"]=role_id
        payload[0]["name"]=role_name

        params_path = {"realm-name": self.realm_name, "id": user_id, "client-id": client_id}
        data_raw = self.connection.raw_post(URL_ADMIN_USER_CLIENT_ROLES.format(**params_path),
                                            data=json.dumps(payload))
        return raise_error_from_response(data_raw, KeycloakGetError, expected_code=204)<|MERGE_RESOLUTION|>--- conflicted
+++ resolved
@@ -15,12 +15,16 @@
 # You should have received a copy of the GNU Lesser General Public License
 # along with this program.  If not, see <http://www.gnu.org/licenses/>.
 
-# Unless otherwise stated in the comments, "id", in e.g. user_id, refers to the internal Keycloak server ID, usually a uuid string
-
-from .urls_patterns import URL_ADMIN_USERS_COUNT, URL_ADMIN_USER, URL_ADMIN_USER_CONSENTS, \
+# Unless otherwise stated in the comments, "id", in e.g. user_id, refers to the
+# internal Keycloak server ID, usually a uuid string
+
+from .urls_patterns import \
+    URL_ADMIN_USERS_COUNT, URL_ADMIN_USER, URL_ADMIN_USER_CONSENTS, \
     URL_ADMIN_SEND_UPDATE_ACCOUNT, URL_ADMIN_RESET_PASSWORD, URL_ADMIN_SEND_VERIFY_EMAIL, URL_ADMIN_GET_SESSIONS, \
-    URL_ADMIN_SERVER_INFO, URL_ADMIN_CLIENTS, URL_ADMIN_CLIENT, URL_ADMIN_CLIENT_ROLES, URL_ADMIN_REALM_ROLES, URL_ADMIN_USER_CLIENT_ROLES, \
-    URL_ADMIN_GROUP, URL_ADMIN_GROUPS, URL_ADMIN_GROUP_CHILD, URL_ADMIN_USER_GROUP, URL_ADMIN_USER_PASSWORD, URL_ADMIN_GROUP_PERMISSIONS
+    URL_ADMIN_SERVER_INFO, URL_ADMIN_CLIENTS, URL_ADMIN_CLIENT, URL_ADMIN_CLIENT_ROLES, URL_ADMIN_REALM_ROLES, \
+    URL_ADMIN_USER_CLIENT_ROLES, URL_ADMIN_GROUP, URL_ADMIN_GROUPS, URL_ADMIN_GROUP_CHILD, URL_ADMIN_USER_GROUP,\
+    URL_ADMIN_USER_PASSWORD, URL_ADMIN_GROUP_PERMISSIONS
+
 from .keycloak_openid import KeycloakOpenID
 
 from .exceptions import raise_error_from_response, KeycloakGetError
@@ -109,50 +113,21 @@
         data_raw = self.connection.raw_get(URL_ADMIN_USERS.format(**params_path), **query)
         return raise_error_from_response(data_raw, KeycloakGetError)
 
-<<<<<<< HEAD
-    def create_user(self, username, email='', firstName='', lastName='', emailVerified=False, enabled=True, password=None, passwordTemp=False, skip_exists=False):
-=======
     def create_user(self, payload):
->>>>>>> 0554a333
         """
         Create a new user Username must be unique
 
         UserRepresentation
         http://www.keycloak.org/docs-api/3.3/rest-api/index.html#_userrepresentation
 
-        :param data: Http response
+        :param payload: UserRepresentation
 
         :return: UserRepresentation
         """
         params_path = {"realm-name": self.realm_name}
-
-        exists = self.get_user_id(username=username)
-
-        if exists is not None:
-            return str(exists)
-
         data_raw = self.connection.raw_post(URL_ADMIN_USERS.format(**params_path),
-<<<<<<< HEAD
-                                            data=json.dumps(data))
-        create_resp = raise_error_from_response(data_raw, KeycloakGetError, expected_code=201, skip_exists=skip_exists)
-
-        if password is not None:
-            user_id = self.get_user_id(username)
-            data={}
-            data["value"]=password
-            data["type"]="password"
-            data["temporary"]=passwordTemp
-
-            params_path = {"realm-name": self.realm_name, "id": user_id}
-            data_raw = self.connection.raw_put(URL_ADMIN_USER_PASSWORD.format(**params_path),
-                                                data=json.dumps(data))
-            return raise_error_from_response(data_raw, KeycloakGetError, expected_code=204)
-        else:
-            return create_resp
-=======
                                             data=json.dumps(payload))
         return raise_error_from_response(data_raw, KeycloakGetError, expected_code=201)
->>>>>>> 0554a333
 
     def users_count(self):
         """
@@ -200,51 +175,19 @@
         data_raw = self.connection.raw_get(URL_ADMIN_USER.format(**params_path))
         return raise_error_from_response(data_raw, KeycloakGetError)
 
-<<<<<<< HEAD
-    def update_user(self, user_id, username, email='', firstName='', lastName='', emailVerified=False, enabled=True, password=None, passwordTemp=False):
-=======
     def update_user(self, user_id, payload):
->>>>>>> 0554a333
         """
         Update the user
 
         :param user_id: User id
-        :param data: UserRepresentation
+        :param payload: UserRepresentation
 
         :return: Http response
         """
-<<<<<<< HEAD
-        data={}
-        data["username"]=username
-        data["email"]=email
-        data["firstName"]=firstName
-        data["lastName"]=lastName
-        data["emailVerified"]=emailVerified
-        data["enabled"]=enabled
-        params_path = {"realm-name": self.realm_name, "id": user_id}
-        data_raw = self.connection.raw_put(URL_ADMIN_USER.format(**params_path),
-                                           data=json.dumps(data))
-        update_resp = raise_error_from_response(data_raw, KeycloakGetError, expected_code=204)
-
-        if password is not None:
-            user_id = self.get_user_id(username)
-            data={}
-            data["value"]=password
-            data["type"]="password"
-            data["temporary"]=passwordTemp
-
-            params_path = {"realm-name": self.realm_name, "id": user_id}
-            data_raw = self.connection.raw_put(URL_ADMIN_USER_PASSWORD.format(**params_path),
-                                                data=json.dumps(data))
-            return raise_error_from_response(data_raw, KeycloakGetError, expected_code=204)
-        else:
-            return update_resp
-=======
         params_path = {"realm-name": self.realm_name, "id": user_id}
         data_raw = self.connection.raw_put(URL_ADMIN_USER.format(**params_path),
                                            data=json.dumps(payload))
         return raise_error_from_response(data_raw, KeycloakGetError, expected_code=204)
->>>>>>> 0554a333
 
     def delete_user(self, user_id):
         """
@@ -257,6 +200,26 @@
         params_path = {"realm-name": self.realm_name, "id": user_id}
         data_raw = self.connection.raw_delete(URL_ADMIN_USER.format(**params_path))
         return raise_error_from_response(data_raw, KeycloakGetError, expected_code=204)
+
+    def set_user_password(self, user_id, password, temporary=True):
+        """
+        Set up a password for the user. If temporary is True, the user will have to reset
+        the temporary password next time they log in.
+
+        http://www.keycloak.org/docs-api/3.2/rest-api/#_users_resource
+        http://www.keycloak.org/docs-api/3.2/rest-api/#_credentialrepresentation
+
+        :param user_id: User id
+        :param password: New password
+        :param temporary: True if password is temporary
+
+        :return:
+        """
+        payload = {"type": "password", "temporary": temporary, "value": password}
+        params_path = {"realm-name": self.realm_name, "id": user_id}
+        data_raw = self.connection.raw_put(URL_ADMIN_USER_PASSWORD.format(**params_path),
+                                           data=json.dumps(payload))
+        return raise_error_from_response(data_raw, KeycloakGetError, expected_code=200)
 
     def consents_user(self, user_id):
         """
@@ -375,25 +338,27 @@
         :return: GroupID (string)
         """
         if parent is not None:
-          params_path = {"realm-name": self.realm_name, "id": parent}
-          data_raw = self.connection.raw_get(URL_ADMIN_GROUP.format(**params_path))
-          res = raise_error_from_response(data_raw, KeycloakGetError)
-          data_content = []
-          data_content.append(res)
+            params_path = {"realm-name": self.realm_name, "id": parent}
+            data_raw = self.connection.raw_get(URL_ADMIN_GROUP.format(**params_path))
+            res = raise_error_from_response(data_raw, KeycloakGetError)
+            data_content = []
+            data_content.append(res)
         else:
-          params_path = {"realm-name": self.realm_name}
-          data_raw = self.connection.raw_get(URL_ADMIN_GROUPS.format(**params_path))
-          data_content = raise_error_from_response(data_raw, KeycloakGetError)
+            params_path = {"realm-name": self.realm_name}
+            data_raw = self.connection.raw_get(URL_ADMIN_GROUPS.format(**params_path))
+            data_content = raise_error_from_response(data_raw, KeycloakGetError)
 
         for group in data_content:
-          thisgroupname = json.dumps(group["name"]).strip('"')
-          thisgrouppath = json.dumps(group["path"]).strip('"')
-          if (thisgroupname == name and name is not None) or (thisgrouppath == path and path is not None):
-            return json.dumps(group["id"]).strip('"')
-          for subgroup in group["subGroups"]:
-            thisgrouppath = json.dumps(subgroup["path"]).strip('"')
-            if (thisgrouppath == path and path is not None) or (thisgrouppath == name and name is not None):
-              return json.dumps(subgroup["id"]).strip('"')
+            thisgroupname = json.dumps(group["name"]).strip('"')
+            thisgrouppath = json.dumps(group["path"]).strip('"')
+            if (thisgroupname == name and name is not None) or (thisgrouppath == path and path is not None):
+                return json.dumps(group["id"]).strip('"')
+            for subgroup in group["subGroups"]:
+                thisgrouppath = json.dumps(subgroup["path"]).strip('"')
+
+                if (thisgrouppath == path and path is not None) or (thisgrouppath == name and name is not None):
+                    return json.dumps(subgroup["id"]).strip('"')
+
         return None
 
     def create_group(self, name=None, client_roles={}, realm_roles=[], sub_groups=[], path=None, parent=None, skip_exists=False):
@@ -552,7 +517,8 @@
         data_raw = self.connection.raw_get(URL_ADMIN_CLIENT.format(**params_path))
         return raise_error_from_response(data_raw, KeycloakGetError)
 
-    def create_client(self, name, client_id, redirect_uris, protocol="openid-connect", public_client=True, direct_access_grants=True, skip_exists=False):
+    def create_client(self, name, client_id, redirect_uris, protocol="openid-connect", public_client=True,
+                      direct_access_grants=True):
         """
         Create a client
 
@@ -576,7 +542,7 @@
         params_path = {"realm-name": self.realm_name}
         data_raw = self.connection.raw_post(URL_ADMIN_CLIENTS.format(**params_path),
                                             data=json.dumps(data))
-        return raise_error_from_response(data_raw, KeycloakGetError, expected_code=201, skip_exists=skip_exists)
+        return raise_error_from_response(data_raw, KeycloakGetError, expected_code=201)
 
     def delete_client(self, client_id):
         """
@@ -684,7 +650,8 @@
         """
         Assign a client role to a user
 
-        :param client_id: id of client (not client-id), user_id: id of user, client_id: id of client containing role, role_id: client role id, role_name: client role name)
+        :param client_id: id of client (not client-id), user_id: id of user, client_id: id of client containing role,
+        role_id: client role id, role_name: client role name)
 
         """
         payload=[{}]
